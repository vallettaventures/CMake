--- conflicted
+++ resolved
@@ -1056,12 +1056,7 @@
 std::string cmGlobalNinjaGenerator::OrderDependsTargetForTarget(
   cmGeneratorTarget const* target, const std::string& /*config*/) const
 {
-<<<<<<< HEAD
   return cmStrCat("cmake_object_order_depends_target_", target->GetName());
-=======
-  return cmStrCat("cmake_object_order_depends_target_", target->GetName(), '_',
-                  cmSystemTools::UpperCase(config));
->>>>>>> 61ac8e6d
 }
 
 void cmGlobalNinjaGenerator::AppendTargetOutputs(
