--- conflicted
+++ resolved
@@ -1130,13 +1130,8 @@
     for (BT<std::pair<std::string, bool>> const& util :
          target->GetUtilities()) {
       std::string d =
-<<<<<<< HEAD
         cmStrCat(target->GetLocalGenerator()->GetCurrentBinaryDirectory(), '/',
-                 util.Value);
-=======
-        target->GetLocalGenerator()->GetCurrentBinaryDirectory() + "/" +
-        util.Value.first;
->>>>>>> 7abc3d61
+                 util.Value.first);
       outputs.push_back(this->BuildAlias(this->ConvertToNinjaPath(d), config));
     }
   } else {
