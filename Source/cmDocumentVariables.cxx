#include "cmDocumentVariables.h"
#include "cmake.h"

#include <cmsys/ios/sstream>

void cmDocumentVariables::DefineVariables(cmake* cm)
{
  // Subsection: variables defined by cmake, that give
  // information about the project, and cmake
  cm->DefineProperty
    ("CMAKE_AR", cmProperty::VARIABLE,
     "Name of archiving tool for static libraries.",
     "This specifies name of the program that creates archive "
     "or static libraries.",false,
     "Variables that Provide Information");

  cm->DefineProperty
    ("CMAKE_COMMAND", cmProperty::VARIABLE,
     "The full path to the cmake executable.",
     "This is the full path to the CMake executable cmake which is "
     "useful from custom commands that want to use the cmake -E "
     "option for portable system commands. "
     "(e.g. /usr/local/bin/cmake", false,
     "Variables that Provide Information");
  cm->DefineProperty
    ("CMAKE_BINARY_DIR", cmProperty::VARIABLE,
     "The path to the top level of the build tree.",
     "This is the full path to the top level of the current CMake "
     "build tree. For an in-source build, this would be the same "
     "as CMAKE_SOURCE_DIR. ", false,
     "Variables that Provide Information");
  cm->DefineProperty
    ("CMAKE_SOURCE_DIR", cmProperty::VARIABLE,
     "The path to the top level of the source tree.",
     "This is the full path to the top level of the current CMake "
     "source tree. For an in-source build, this would be the same "
     "as CMAKE_BINARY_DIR. ", false,
     "Variables that Provide Information");
  cm->DefineProperty
    ("CMAKE_CURRENT_BINARY_DIR", cmProperty::VARIABLE,
     "The path to the binary directory currently being processed.",
     "This the full path to the build directory that is currently "
     "being processed by cmake.  Each directory added by "
     "add_subdirectory will create a binary directory in the build "
     "tree, and as it is being processed this variable will be set. "
     "For in-source builds this is the current source directory "
     "being processed.", false,
     "Variables that Provide Information");
  cm->DefineProperty
    ("CMAKE_CURRENT_SOURCE_DIR", cmProperty::VARIABLE,
     "The path to the source directory currently being processed.",
     "This the full path to the source directory that is currently "
     "being processed by cmake.  ", false,
     "Variables that Provide Information");

  cm->DefineProperty
    ("CMAKE_CURRENT_LIST_FILE", cmProperty::VARIABLE,
     "Full path to the listfile currently being processed.",
     "As CMake processes the listfiles in your project this "
     "variable will always be set to the one currently being "
     "processed.  "
     "The value has dynamic scope.  "
     "When CMake starts processing commands in a source file "
     "it sets this variable to the location of the file.  "
     "When CMake finishes processing commands from the file it "
     "restores the previous value.  "
     "Therefore the value of the variable inside a macro or "
     "function is the file invoking the bottom-most entry on "
     "the call stack, not the file containing the macro or "
     "function definition."
     "\n"
     "See also CMAKE_PARENT_LIST_FILE.",false,
     "Variables that Provide Information");

  cm->DefineProperty
    ("CMAKE_CURRENT_LIST_LINE", cmProperty::VARIABLE,
     "The line number of the current file being processed.",
     "This is the line number of the file currently being"
     " processed by cmake.", false,
     "Variables that Provide Information");

  cm->DefineProperty
    ("CMAKE_CURRENT_LIST_DIR", cmProperty::VARIABLE,
     "Full directory of the listfile currently being processed.",
     "As CMake processes the listfiles in your project this "
     "variable will always be set to the directory where the listfile which "
     "is currently being processed (CMAKE_CURRENT_LIST_FILE) is located.  "
     "The value has dynamic scope.  "
     "When CMake starts processing commands in a source file "
     "it sets this variable to the directory where this file is located.  "
     "When CMake finishes processing commands from the file it "
     "restores the previous value.  "
     "Therefore the value of the variable inside a macro or "
     "function is the directory of the file invoking the bottom-most entry on "
     "the call stack, not the directory of the file containing the macro or "
     "function definition."
     "\n"
     "See also CMAKE_CURRENT_LIST_FILE.",false,
     "Variables that Provide Information");

  cm->DefineProperty
    ("CMAKE_SCRIPT_MODE_FILE", cmProperty::VARIABLE,
     "Full path to the -P script file currently being processed. ",
     "When run in -P script mode, CMake sets this variable to the full "
     "path of the script file. When run to configure a CMakeLists.txt "
     "file, this variable is not set.", false,
     "Variables that Provide Information");

  cm->DefineProperty
    ("CMAKE_ARGC", cmProperty::VARIABLE,
     "Number of command line arguments passed to CMake in script mode. ",
     "When run in -P script mode, CMake sets this variable to the number "
     "of command line arguments. See also CMAKE_ARGV0, 1, 2 ... ", false,
     "Variables that Provide Information");

  cm->DefineProperty
    ("CMAKE_ARGV0", cmProperty::VARIABLE,
     "Command line argument passed to CMake in script mode. ",
     "When run in -P script mode, CMake sets this variable to "
     "the first command line argument. It then also sets CMAKE_ARGV1, "
     "CMAKE_ARGV2, ... and so on, up to the number of command line arguments "
     "given. See also CMAKE_ARGC.", false,
     "Variables that Provide Information");

  cm->DefineProperty
    ("CMAKE_BUILD_TOOL", cmProperty::VARIABLE,
     "Tool used for the actual build process.",
     "This variable is set to the program that will be"
     " needed to build the output of CMake.   If the "
     "generator selected was Visual Studio 6, the "
     "CMAKE_BUILD_TOOL will be set to msdev, for "
     "Unix makefiles it will be set to make or gmake, "
     "and for Visual Studio 7 it set to devenv.  For "
     "Nmake Makefiles the value is nmake. This can be "
     "useful for adding special flags and commands based"
     " on the final build environment. ", false,
     "Variables that Provide Information");
  cm->DefineProperty
    ("CMAKE_CROSSCOMPILING", cmProperty::VARIABLE,
     "Is CMake currently cross compiling.",
     "This variable will be set to true by CMake if CMake is cross "
     "compiling. Specifically if the build platform is different "
     "from the target platform.", false,
     "Variables that Provide Information");
  cm->DefineProperty
    ("CMAKE_CACHEFILE_DIR", cmProperty::VARIABLE,
     "The directory with the CMakeCache.txt file.",
     "This is the full path to the directory that has the "
     "CMakeCache.txt file in it.  This is the same as "
     "CMAKE_BINARY_DIR.", false,
     "Variables that Provide Information");
  cm->DefineProperty
    ("CMAKE_CACHE_MAJOR_VERSION", cmProperty::VARIABLE,
     "Major version of CMake used to create the CMakeCache.txt file",
     "This is stores the major version of CMake used to "
     "write a CMake cache file. It is only different when "
     "a different version of CMake is run on a previously "
     "created cache file.", false,
     "Variables that Provide Information");
  cm->DefineProperty
    ("CMAKE_CACHE_MINOR_VERSION", cmProperty::VARIABLE,
     "Minor version of CMake used to create the CMakeCache.txt file",
     "This is stores the minor version of CMake used to "
     "write a CMake cache file. It is only different when "
     "a different version of CMake is run on a previously "
     "created cache file.", false,
     "Variables that Provide Information");

  cm->DefineProperty
    ("CMAKE_CACHE_PATCH_VERSION", cmProperty::VARIABLE,
     "Patch version of CMake used to create the CMakeCache.txt file",
     "This is stores the patch version of CMake used to "
     "write a CMake cache file. It is only different when "
     "a different version of CMake is run on a previously "
     "created cache file.", false,
     "Variables that Provide Information");

  cm->DefineProperty
    ("CMAKE_CFG_INTDIR", cmProperty::VARIABLE,
     "Build-time reference to per-configuration output subdirectory.",
     "For native build systems supporting multiple configurations "
     "in the build tree (such as Visual Studio and Xcode), "
     "the value is a reference to a build-time variable specifying "
     "the name of the per-configuration output subdirectory.  "
     "On Makefile generators this evaluates to \".\" because there "
     "is only one configuration in a build tree.  "
     "Example values:\n"
     "  $(IntDir)        = Visual Studio 6\n"
     "  $(OutDir)        = Visual Studio 7, 8, 9\n"
     "  $(Configuration) = Visual Studio 10\n"
     "  $(CONFIGURATION) = Xcode\n"
     "  .                = Make-based tools\n"
     "Since these values are evaluated by the native build system, this "
     "variable is suitable only for use in command lines that will be "
     "evaluated at build time.  "
     "Example of intended usage:\n"
     "  add_executable(mytool mytool.c)\n"
     "  add_custom_command(\n"
     "    OUTPUT out.txt\n"
     "    COMMAND ${CMAKE_CURRENT_BINARY_DIR}/${CMAKE_CFG_INTDIR}/mytool\n"
     "            ${CMAKE_CURRENT_SOURCE_DIR}/in.txt out.txt\n"
     "    DEPENDS mytool in.txt\n"
     "    )\n"
     "  add_custom_target(drive ALL DEPENDS out.txt)\n"
     "Note that CMAKE_CFG_INTDIR is no longer necessary for this purpose "
     "but has been left for compatibility with existing projects.  "
     "Instead add_custom_command() recognizes executable target names in "
     "its COMMAND option, so "
     "\"${CMAKE_CURRENT_BINARY_DIR}/${CMAKE_CFG_INTDIR}/mytool\" can be "
     "replaced by just \"mytool\"."
     "\n"
     "This variable is read-only.  Setting it is undefined behavior.  "
     "In multi-configuration build systems the value of this variable "
     "is passed as the value of preprocessor symbol \"CMAKE_INTDIR\" to "
     "the compilation of all source files.",false,
     "Variables that Provide Information");

  cm->DefineProperty
    ("CMAKE_CTEST_COMMAND", cmProperty::VARIABLE,
     "Full path to ctest command installed with cmake.",
     "This is the full path to the CTest executable ctest "
     "which is useful from custom commands that want "
     "to use the cmake -E option for portable system "
     "commands.",false,
     "Variables that Provide Information");

  cm->DefineProperty
    ("CMAKE_DL_LIBS", cmProperty::VARIABLE,
     "Name of library containing dlopen and dlcose.",
     "The name of the library that has dlopen and "
     "dlclose in it, usually -ldl on most UNIX machines.",false,
     "Variables that Provide Information");

  cm->DefineProperty
    ("CMAKE_EDIT_COMMAND", cmProperty::VARIABLE,
     "Full path to cmake-gui or ccmake.",
     "This is the full path to the CMake executable "
     "that can graphically edit the cache.  For example,"
     " cmake-gui, ccmake, or cmake -i.",false,
     "Variables that Provide Information");

  cm->DefineProperty
    ("CMAKE_GENERATOR", cmProperty::VARIABLE,
     "The generator used to build the project.",
     "The name of the generator that is being used to generate the "
     "build files.  (e.g. \"Unix Makefiles\", "
     "\"Visual Studio 6\", etc.)",false,
     "Variables that Provide Information");
  cm->DefineProperty
    ("CMAKE_EXTRA_GENERATOR", cmProperty::VARIABLE,
     "The extra generator used to build the project.",
     "When using the Eclipse, CodeBlocks or KDevelop generators, CMake "
     "generates Makefiles (CMAKE_GENERATOR) and additionally project files "
     "for the respective IDE. This IDE project file generator is stored in "
     "CMAKE_EXTRA_GENERATOR (e.g. \"Eclipse CDT4\").",false,
     "Variables that Provide Information");
  cm->DefineProperty
    ("CMAKE_HOME_DIRECTORY", cmProperty::VARIABLE,
     "Path to top of source tree.",
     "This is the path to the top level of the source tree.",false,
     "Variables that Provide Information");
  cm->DefineProperty
    ("CMAKE_LINK_LIBRARY_SUFFIX", cmProperty::VARIABLE,
     "The suffix for libraries that you link to.",
     "The suffix to use for the end of a library, .lib on Windows.",false,
     "Variables that Provide Information");
  cm->DefineProperty
    ("CMAKE_EXECUTABLE_SUFFIX", cmProperty::VARIABLE,
     "The suffix for executables on this platform.",
     "The suffix to use for the end of an executable if any, "
     ".exe on Windows."
     "\n"
     "CMAKE_EXECUTABLE_SUFFIX_<LANG> overrides this for language <LANG>."
     ,false, "Variables that Provide Information");
  cm->DefineProperty
    ("CMAKE_MAJOR_VERSION", cmProperty::VARIABLE,
     "The Major version of cmake (i.e. the 2 in 2.X.X)",
     "This specifies the major version of the CMake executable"
     " being run.",false,
     "Variables that Provide Information");
  cm->DefineProperty
    ("CMAKE_MAKE_PROGRAM", cmProperty::VARIABLE,
     "See CMAKE_BUILD_TOOL.",
     "This variable is around for backwards compatibility, "
     "see CMAKE_BUILD_TOOL.",false,
     "Variables that Provide Information");
  cm->DefineProperty
    ("CMAKE_VS_PLATFORM_TOOLSET", cmProperty::VARIABLE,
     "Visual Studio Platform Toolset name.",
     "VS 10 and above use MSBuild under the hood and support multiple "
     "compiler toolchains.  "
     "CMake may specify a toolset explicitly, such as \"v110\" for "
     "VS 11 or \"Windows7.1SDK\" for 64-bit support in VS 10 Express.  "
     "CMake provides the name of the chosen toolset in this variable."
     ,false,
     "Variables that Provide Information");
  cm->DefineProperty
    ("CMAKE_MINOR_VERSION", cmProperty::VARIABLE,
     "The Minor version of cmake (i.e. the 4 in X.4.X).",
     "This specifies the minor version of the CMake"
     " executable being run.",false,
     "Variables that Provide Information");
  cm->DefineProperty
    ("CMAKE_PATCH_VERSION", cmProperty::VARIABLE,
     "The patch version of cmake (i.e. the 3 in X.X.3).",
     "This specifies the patch version of the CMake"
     " executable being run.",false,
     "Variables that Provide Information");
  cm->DefineProperty
    ("CMAKE_TWEAK_VERSION", cmProperty::VARIABLE,
     "The tweak version of cmake (i.e. the 1 in X.X.X.1).",
     "This specifies the tweak version of the CMake executable being run.  "
     "Releases use tweak < 20000000 and development versions use the date "
     "format CCYYMMDD for the tweak level."
     ,false, "Variables that Provide Information");
  cm->DefineProperty
    ("CMAKE_VERSION", cmProperty::VARIABLE,
     "The full version of cmake in major.minor.patch[.tweak[-id]] format.",
     "This specifies the full version of the CMake executable being run.  "
     "This variable is defined by versions 2.6.3 and higher.  "
     "See variables CMAKE_MAJOR_VERSION, CMAKE_MINOR_VERSION, "
     "CMAKE_PATCH_VERSION, and CMAKE_TWEAK_VERSION "
     "for individual version components.  "
     "The [-id] component appears in non-release versions "
     "and may be arbitrary text.", false,
     "Variables that Provide Information");

  cm->DefineProperty
    ("CMAKE_PARENT_LIST_FILE", cmProperty::VARIABLE,
     "Full path to the parent listfile of the one currently being processed.",
     "As CMake processes the listfiles in your project this "
     "variable will always be set to the listfile that included "
     "or somehow invoked the one currently being "
     "processed. See also CMAKE_CURRENT_LIST_FILE.",false,
     "Variables that Provide Information");

  cm->DefineProperty
    ("CMAKE_PROJECT_NAME", cmProperty::VARIABLE,
     "The name of the current project.",
     "This specifies name of the current project from"
     " the closest inherited PROJECT command.",false,
     "Variables that Provide Information");
  cm->DefineProperty
    ("CMAKE_RANLIB", cmProperty::VARIABLE,
     "Name of randomizing tool for static libraries.",
     "This specifies name of the program that randomizes "
     "libraries on UNIX, not used on Windows, but may be present.",false,
     "Variables that Provide Information");
  cm->DefineProperty
    ("CMAKE_ROOT", cmProperty::VARIABLE,
     "Install directory for running cmake.",
     "This is the install root for the running CMake and"
     " the Modules directory can be found here. This is"
     " commonly used in this format: ${CMAKE_ROOT}/Modules",false,
     "Variables that Provide Information");
  cm->DefineProperty
    ("CMAKE_SIZEOF_VOID_P", cmProperty::VARIABLE,
     "Size of a void pointer.",
     "This is set to the size of a pointer on the machine, "
     "and is determined by a try compile. If a 64 bit size "
     "is found, then the library search path is modified to "
     "look for 64 bit libraries first.",false,
     "Variables that Provide Information");
  cm->DefineProperty
    ("CMAKE_SKIP_RPATH", cmProperty::VARIABLE,
     "If true, do not add run time path information.",
     "If this is set to TRUE, then the rpath information "
     "is not added to compiled executables.  The default "
     "is to add rpath information if the platform supports it.  "
     "This allows for easy running from the build tree.  To omit RPATH "
     "in the install step, but not the build step, use "
     "CMAKE_SKIP_INSTALL_RPATH instead.",false,
     "Variables that Provide Information");
  cm->DefineProperty
    ("CMAKE_SOURCE_DIR", cmProperty::VARIABLE,
     "Source directory for project.",
     "This is the top level source directory for the project. "
     "It corresponds to the source directory given to "
     "cmake-gui or ccmake.",false,
     "Variables that Provide Information");
  cm->DefineProperty
    ("CMAKE_STANDARD_LIBRARIES", cmProperty::VARIABLE,
     "Libraries linked into every executable and shared library.",
     "This is the list of libraries that are linked "
     "into all executables and libraries.",false,
     "Variables that Provide Information");
  cm->DefineProperty
    ("CMAKE_VERBOSE_MAKEFILE", cmProperty::VARIABLE,
     "Create verbose makefiles if on.",
     "This variable defaults to false. You can set "
     "this variable to true to make CMake produce verbose "
     "makefiles that show each command line as it is used.",false,
     "Variables that Provide Information");
  cm->DefineProperty
    ("PROJECT_BINARY_DIR", cmProperty::VARIABLE,
     "Full path to build directory for project.",
     "This is the binary directory of the most recent "
     "PROJECT command.",false,"Variables that Provide Information");
  cm->DefineProperty
    ("PROJECT_NAME", cmProperty::VARIABLE,
     "Name of the project given to the project command.",
     "This is the name given to the most "
     "recent PROJECT command. ",false,
     "Variables that Provide Information");
  cm->DefineProperty
    ("PROJECT_SOURCE_DIR", cmProperty::VARIABLE,
     "Top level source directory for the current project.",
     "This is the source directory of the most recent "
     "PROJECT command.",false,
     "Variables that Provide Information");
  cm->DefineProperty
    ("[Project name]_BINARY_DIR", cmProperty::VARIABLE,
     "Top level binary directory for the named project.",
     "A variable is created with the name used in the PROJECT "
     "command, and is the binary directory for the project.  "
     " This can be useful when SUBDIR is used to connect "
     "several projects.",false,
     "Variables that Provide Information");
  cm->DefineProperty
    ("[Project name]_SOURCE_DIR", cmProperty::VARIABLE,
     "Top level source directory for the named project.",
     "A variable is created with the name used in the PROJECT "
     "command, and is the source directory for the project."
     "   This can be useful when add_subdirectory "
     "is used to connect several projects.",false,
     "Variables that Provide Information");

  cm->DefineProperty
    ("CMAKE_IMPORT_LIBRARY_PREFIX", cmProperty::VARIABLE,
     "The prefix for import libraries that you link to.",
     "The prefix to use for the name of an import library if used "
     "on this platform."
     "\n"
     "CMAKE_IMPORT_LIBRARY_PREFIX_<LANG> overrides this for language <LANG>."
     ,false, "Variables that Provide Information");
  cm->DefineProperty
    ("CMAKE_IMPORT_LIBRARY_SUFFIX", cmProperty::VARIABLE,
     "The suffix for import  libraries that you link to.",
     "The suffix to use for the end of an import library if used "
     "on this platform."
     "\n"
     "CMAKE_IMPORT_LIBRARY_SUFFIX_<LANG> overrides this for language <LANG>."
     ,false, "Variables that Provide Information");
  cm->DefineProperty
    ("CMAKE_SHARED_LIBRARY_PREFIX", cmProperty::VARIABLE,
     "The prefix for shared libraries that you link to.",
     "The prefix to use for the name of a shared library, lib on UNIX."
     "\n"
     "CMAKE_SHARED_LIBRARY_PREFIX_<LANG> overrides this for language <LANG>."
     ,false, "Variables that Provide Information");
  cm->DefineProperty
    ("CMAKE_SHARED_LIBRARY_SUFFIX", cmProperty::VARIABLE,
     "The suffix for shared libraries that you link to.",
     "The suffix to use for the end of a shared library, .dll on Windows."
     "\n"
     "CMAKE_SHARED_LIBRARY_SUFFIX_<LANG> overrides this for language <LANG>."
     ,false, "Variables that Provide Information");
  cm->DefineProperty
    ("CMAKE_SHARED_MODULE_PREFIX", cmProperty::VARIABLE,
     "The prefix for loadable modules that you link to.",
     "The prefix to use for the name of a loadable module on this platform."
     "\n"
     "CMAKE_SHARED_MODULE_PREFIX_<LANG> overrides this for language <LANG>."
     ,false, "Variables that Provide Information");
  cm->DefineProperty
    ("CMAKE_SHARED_MODULE_SUFFIX", cmProperty::VARIABLE,
     "The suffix for shared libraries that you link to.",
     "The suffix to use for the end of a loadable module on this platform"
     "\n"
     "CMAKE_SHARED_MODULE_SUFFIX_<LANG> overrides this for language <LANG>."
     ,false, "Variables that Provide Information");
  cm->DefineProperty
    ("CMAKE_STATIC_LIBRARY_PREFIX", cmProperty::VARIABLE,
     "The prefix for static libraries that you link to.",
     "The prefix to use for the name of a static library, lib on UNIX."
     "\n"
     "CMAKE_STATIC_LIBRARY_PREFIX_<LANG> overrides this for language <LANG>."
     ,false, "Variables that Provide Information");
  cm->DefineProperty
    ("CMAKE_STATIC_LIBRARY_SUFFIX", cmProperty::VARIABLE,
     "The suffix for static libraries that you link to.",
     "The suffix to use for the end of a static library, .lib on Windows."
     "\n"
     "CMAKE_STATIC_LIBRARY_SUFFIX_<LANG> overrides this for language <LANG>."
     ,false, "Variables that Provide Information");
  cm->DefineProperty
    ("CMAKE_EXTRA_SHARED_LIBRARY_SUFFIXES", cmProperty::VARIABLE,
     "Additional suffixes for shared libraries.",
     "Extensions for shared libraries other than that specified by "
     "CMAKE_SHARED_LIBRARY_SUFFIX, if any.  "
     "CMake uses this to recognize external shared library files during "
     "analysis of libraries linked by a target.",
     false,
     "Variables that Provide Information");


  // Variables defined by cmake, that change the behavior
  // of cmake

  cm->DefineProperty
    ("CMAKE_POLICY_DEFAULT_CMP<NNNN>",  cmProperty::VARIABLE,
     "Default for CMake Policy CMP<NNNN> when it is otherwise left unset.",
     "Commands cmake_minimum_required(VERSION) and cmake_policy(VERSION) "
     "by default leave policies introduced after the given version unset.  "
     "Set CMAKE_POLICY_DEFAULT_CMP<NNNN> to OLD or NEW to specify the "
     "default for policy CMP<NNNN>, where <NNNN> is the policy number."
     "\n"
     "This variable should not be set by a project in CMake code; "
     "use cmake_policy(SET) instead.  "
     "Users running CMake may set this variable in the cache "
     "(e.g. -DCMAKE_POLICY_DEFAULT_CMP<NNNN>=<OLD|NEW>) "
     "to set a policy not otherwise set by the project.  "
     "Set to OLD to quiet a policy warning while using old behavior "
     "or to NEW to try building the project with new behavior.",
     false,
     "Variables That Change Behavior");

    cm->DefineProperty
    ("CMAKE_AUTOMOC_RELAXED_MODE",  cmProperty::VARIABLE,
     "Switch between strict and relaxed automoc mode.",
     "By default, automoc behaves exactly as described in the documentation "
     "of the AUTOMOC target property.  "
     "When set to TRUE, it accepts more input and tries to find the correct "
     "input file for moc even if it differs from the documented behaviour. "
     "In this mode it e.g. also checks whether a header file is intended to "
     "be processed by moc when a \"foo.moc\" file has been included.\n"
     "Relaxed mode has to be enabled for KDE4 compatibility.",
     false,
     "Variables That Change Behavior");

    cm->DefineProperty
    ("CMAKE_INSTALL_DEFAULT_COMPONENT_NAME",  cmProperty::VARIABLE,
     "Default component used in install() commands.",
     "If an install() command is used without the COMPONENT argument, "
     "these files will be grouped into a default component. The name of this "
     "default install component will be taken from this variable.  "
     "It defaults to \"Unspecified\". ",
     false,
     "Variables That Change Behavior");

    cm->DefineProperty
    ("CMAKE_FIND_LIBRARY_PREFIXES",  cmProperty::VARIABLE,
     "Prefixes to prepend when looking for libraries.",
     "This specifies what prefixes to add to library names when "
     "the find_library command looks for libraries. On UNIX "
     "systems this is typically lib, meaning that when trying "
     "to find the foo library it will look for libfoo.",
     false,
     "Variables That Change Behavior");

    cm->DefineProperty
    ("CMAKE_FIND_LIBRARY_SUFFIXES",  cmProperty::VARIABLE,
     "Suffixes to append when looking for libraries.",
     "This specifies what suffixes to add to library names when "
     "the find_library command looks for libraries. On Windows "
     "systems this is typically .lib and .dll, meaning that when trying "
     "to find the foo library it will look for foo.dll etc.",
     false,
     "Variables That Change Behavior");

    cm->DefineProperty
    ("CMAKE_CONFIGURATION_TYPES",  cmProperty::VARIABLE,
     "Specifies the available build types.",
     "This specifies what build types will be available such as "
     "Debug, Release, RelWithDebInfo etc. This has reasonable defaults "
     "on most platforms. But can be extended to provide other "
     "build types. See also CMAKE_BUILD_TYPE.",
     false,
     "Variables That Change Behavior");

    cm->DefineProperty
    ("CMAKE_BUILD_TYPE",  cmProperty::VARIABLE,
     "Specifies the build type for make based generators.",
     "This specifies what build type will be built in this tree. "
     " Possible values are empty, Debug, Release, RelWithDebInfo"
     " and MinSizeRel. This variable is only supported for "
     "make based generators. If this variable is supported, "
     "then CMake will also provide initial values for the "
     "variables with the name "
     " CMAKE_C_FLAGS_[DEBUG|RELEASE|RELWITHDEBINFO|MINSIZEREL]."
     " For example, if CMAKE_BUILD_TYPE is Debug, then "
     "CMAKE_C_FLAGS_DEBUG will be added to the CMAKE_C_FLAGS.",false,
     "Variables That Change Behavior");

  cm->DefineProperty
    ("CMAKE_BACKWARDS_COMPATIBILITY", cmProperty::VARIABLE,
     "Version of cmake required to build project",
     "From the point of view of backwards compatibility, this "
     "specifies what version of CMake should be supported. By "
     "default this value is the version number of CMake that "
     "you are running. You can set this to an older version of"
     " CMake to support deprecated commands of CMake in projects"
     " that were written to use older versions of CMake. This "
     "can be set by the user or set at the beginning of a "
     "CMakeLists file.",false,
     "Variables That Change Behavior");

  cm->DefineProperty
    ("CMAKE_INSTALL_PREFIX", cmProperty::VARIABLE,
     "Install directory used by install.",
     "If \"make install\" is invoked or INSTALL is built"
     ", this directory is pre-pended onto all install "
     "directories. This variable defaults to /usr/local"
     " on UNIX and c:/Program Files on Windows.\n"
     "On UNIX one can use the DESTDIR mechanism in order"
     " to relocate the whole installation. "
     "DESTDIR means DESTination DIRectory. It is "
     "commonly used by makefile users "
     "in order to install software at non-default location. "
     "It is usually invoked like this:\n"
     " make DESTDIR=/home/john install\n"
     "which will install the concerned software using the"
     " installation prefix, e.g. \"/usr/local\" pre-pended with "
     "the DESTDIR value which finally gives \"/home/john/usr/local\".\n"
     "WARNING: DESTDIR may not be used on Windows because installation"
     " prefix usually contains a drive letter like in \"C:/Program Files\""
     " which cannot be pre-pended with some other prefix."
     ,false,
     "Variables That Change Behavior");

  cm->DefineProperty
    ("CMAKE_SKIP_INSTALL_ALL_DEPENDENCY", cmProperty::VARIABLE,
     "Don't make the install target depend on the all target.",
     "By default, the \"install\" target depends on the \"all\" target. "
     "This has the effect, that when \"make install\" is invoked or INSTALL "
     "is built, first the \"all\" target is built, then the installation "
     "starts. "
     "If CMAKE_SKIP_INSTALL_ALL_DEPENDENCY is set to TRUE, this dependency "
     "is not created, so the installation process will start immediately, "
     "independent from whether the project has been completely built or not."
     ,false,
     "Variables That Change Behavior");

  cm->DefineProperty
    ("CMAKE_MODULE_PATH", cmProperty::VARIABLE,
     "List of directories to search for CMake modules.",
     "Commands like include() and find_package() search for files in "
     "directories listed by this variable before checking the default "
     "modules that come with CMake.",
     false,
     "Variables That Change Behavior");

  cm->DefineProperty
    ("CMAKE_PREFIX_PATH", cmProperty::VARIABLE,
     "Path used for searching by FIND_XXX(), with appropriate suffixes added.",
     "Specifies a path which will be used by the FIND_XXX() commands. It "
     "contains the \"base\" directories, the FIND_XXX() commands append "
     "appropriate subdirectories to the base directories. So FIND_PROGRAM() "
     "adds /bin to each of the directories in the path, FIND_LIBRARY() "
     "appends /lib to each of the directories, and FIND_PATH() and "
     "FIND_FILE() append /include . By default it is empty, it is intended "
     "to be set by the project. See also CMAKE_SYSTEM_PREFIX_PATH, "
     "CMAKE_INCLUDE_PATH, CMAKE_LIBRARY_PATH, CMAKE_PROGRAM_PATH.", false,
     "Variables That Change Behavior");

  cm->DefineProperty
    ("CMAKE_INCLUDE_PATH", cmProperty::VARIABLE,
     "Path used for searching by FIND_FILE() and FIND_PATH().",
     "Specifies a path which will be used both by FIND_FILE() and "
     "FIND_PATH(). Both commands will check each of the contained directories "
     "for the existence of the file which is currently searched. By default "
     "it is empty, it is intended to be set by the project. See also "
     "CMAKE_SYSTEM_INCLUDE_PATH, CMAKE_PREFIX_PATH.", false,
     "Variables That Change Behavior");

  cm->DefineProperty
    ("CMAKE_LIBRARY_PATH", cmProperty::VARIABLE,
     "Path used for searching by FIND_LIBRARY().",
     "Specifies a path which will be used by FIND_LIBRARY(). FIND_LIBRARY() "
     "will check each of the contained directories for the existence of the "
     "library which is currently searched. By default it is empty, it is "
     "intended to be set by the project. See also CMAKE_SYSTEM_LIBRARY_PATH, "
     "CMAKE_PREFIX_PATH.", false,
     "Variables That Change Behavior");

  cm->DefineProperty
    ("CMAKE_PROGRAM_PATH", cmProperty::VARIABLE,
     "Path used for searching by FIND_PROGRAM().",
     "Specifies a path which will be used by FIND_PROGRAM(). FIND_PROGRAM() "
     "will check each of the contained directories for the existence of the "
     "program which is currently searched. By default it is empty, it is "
     "intended to be set by the project. See also CMAKE_SYSTEM_PROGRAM_PATH, "
     " CMAKE_PREFIX_PATH.", false,
     "Variables That Change Behavior");

  cm->DefineProperty
    ("CMAKE_SYSTEM_PREFIX_PATH", cmProperty::VARIABLE,
     "Path used for searching by FIND_XXX(), with appropriate suffixes added.",
     "Specifies a path which will be used by the FIND_XXX() commands. It "
     "contains the \"base\" directories, the FIND_XXX() commands append "
     "appropriate subdirectories to the base directories. So FIND_PROGRAM() "
     "adds /bin to each of the directories in the path, FIND_LIBRARY() "
     "appends /lib to each of the directories, and FIND_PATH() and "
     "FIND_FILE() append /include . By default this contains the standard "
     "directories for the current system. It is NOT intended "
     "to be modified by the project, use CMAKE_PREFIX_PATH for this. See also "
     "CMAKE_SYSTEM_INCLUDE_PATH, CMAKE_SYSTEM_LIBRARY_PATH, "
     "CMAKE_SYSTEM_PROGRAM_PATH, and CMAKE_SYSTEM_IGNORE_PATH.", false,
     "Variables That Change Behavior");

  cm->DefineProperty
    ("CMAKE_SYSTEM_IGNORE_PATH", cmProperty::VARIABLE,
     "Path to be ignored by FIND_XXX() commands.",
     "Specifies directories to be ignored by searches in FIND_XXX() "
     "commands.  "
     "This is useful in cross-compiled environments where some system "
     "directories contain incompatible but possibly linkable libraries. For "
     "example, on cross-compiled cluster environments, this allows a user to "
     "ignore directories containing libraries meant for the front-end "
     "machine that modules like FindX11 (and others) would normally search. "
     "By default this contains a list of directories containing incompatible "
     "binaries for the host system. "
     "See also CMAKE_SYSTEM_PREFIX_PATH, CMAKE_SYSTEM_LIBRARY_PATH, "
     "CMAKE_SYSTEM_INCLUDE_PATH, and CMAKE_SYSTEM_PROGRAM_PATH.", false,
     "Variables That Change Behavior");

  cm->DefineProperty
    ("CMAKE_IGNORE_PATH", cmProperty::VARIABLE,
     "Path to be ignored by FIND_XXX() commands.",
     "Specifies directories to be ignored by searches in FIND_XXX() "
     "commands.  "
     "This is useful in cross-compiled environments where some system "
     "directories contain incompatible but possibly linkable libraries. For "
     "example, on cross-compiled cluster environments, this allows a user to "
     "ignore directories containing libraries meant for the front-end "
     "machine that modules like FindX11 (and others) would normally search. "
     "By default this is empty; it is intended to be set by the project. "
     "Note that CMAKE_IGNORE_PATH takes a list of directory names, NOT a "
     "list of prefixes. If you want to ignore paths under prefixes (bin, "
     "include, lib, etc.), you'll need to specify them explicitly. "
     "See also CMAKE_PREFIX_PATH, CMAKE_LIBRARY_PATH, CMAKE_INCLUDE_PATH, "
     "CMAKE_PROGRAM_PATH.", false,
     "Variables That Change Behavior");

  cm->DefineProperty
    ("CMAKE_SYSTEM_INCLUDE_PATH", cmProperty::VARIABLE,
     "Path used for searching by FIND_FILE() and FIND_PATH().",
     "Specifies a path which will be used both by FIND_FILE() and "
     "FIND_PATH(). Both commands will check each of the contained directories "
     "for the existence of the file which is currently searched. By default "
     "it contains the standard directories for the current system. It is "
     "NOT intended to be modified by the project, use CMAKE_INCLUDE_PATH "
     "for this. See also CMAKE_SYSTEM_PREFIX_PATH.", false,
     "Variables That Change Behavior");

  cm->DefineProperty
    ("CMAKE_SYSTEM_LIBRARY_PATH", cmProperty::VARIABLE,
     "Path used for searching by FIND_LIBRARY().",
     "Specifies a path which will be used by FIND_LIBRARY(). FIND_LIBRARY() "
     "will check each of the contained directories for the existence of the "
     "library which is currently searched. By default it contains the "
     "standard directories for the current system. It is NOT intended to be "
     "modified by the project, use CMAKE_LIBRARY_PATH for this. See "
     "also CMAKE_SYSTEM_PREFIX_PATH.", false,
     "Variables That Change Behavior");

  cm->DefineProperty
    ("CMAKE_SYSTEM_PROGRAM_PATH", cmProperty::VARIABLE,
     "Path used for searching by FIND_PROGRAM().",
     "Specifies a path which will be used by FIND_PROGRAM(). FIND_PROGRAM() "
     "will check each of the contained directories for the existence of the "
     "program which is currently searched. By default it contains the "
     "standard directories for the current system. It is NOT intended to be "
     "modified by the project, use CMAKE_PROGRAM_PATH for this. See also "
     "CMAKE_SYSTEM_PREFIX_PATH.", false,
     "Variables That Change Behavior");

  cm->DefineProperty
    ("CMAKE_DISABLE_FIND_PACKAGE_<PackageName>", cmProperty::VARIABLE,
     "Variable for disabling find_package() calls.",
     "Every non-REQUIRED find_package() call in a project can be disabled "
     "by setting the variable CMAKE_DISABLE_FIND_PACKAGE_<PackageName> to "
     "TRUE. This can be used to build a project without an optional package, "
     "although that package is installed.\n"
     "This switch should be used during the initial CMake run. Otherwise if "
     "the package has already been found in a previous CMake run, the "
     "variables which have been stored in the cache will still be there. "
     "In the case it is recommended to remove the cache variables for "
     "this package from the cache using the cache editor or cmake -U", false,
     "Variables That Change Behavior");

  cm->DefineProperty
    ("CMAKE_FIND_PACKAGE_WARN_NO_MODULE", cmProperty::VARIABLE,
     "Tell find_package to warn if called without an explicit mode.",
     "If find_package is called without an explicit mode option "
     "(MODULE, CONFIG or NO_MODULE) and no Find<pkg>.cmake module is "
     "in CMAKE_MODULE_PATH then CMake implicitly assumes that the "
     "caller intends to search for a package configuration file.  "
     "If no package configuration file is found then the wording "
     "of the failure message must account for both the case that the "
     "package is really missing and the case that the project has a "
     "bug and failed to provide the intended Find module.  "
     "If instead the caller specifies an explicit mode option then "
     "the failure message can be more specific."
     "\n"
     "Set CMAKE_FIND_PACKAGE_WARN_NO_MODULE to TRUE to tell find_package "
     "to warn when it implicitly assumes Config mode.  "
     "This helps developers enforce use of an explicit mode in all calls "
     "to find_package within a project.", false,
     "Variables That Change Behavior");

  cm->DefineProperty
    ("CMAKE_USER_MAKE_RULES_OVERRIDE", cmProperty::VARIABLE,
     "Specify a CMake file that overrides platform information.",
     "CMake loads the specified file while enabling support for each "
     "language from either the project() or enable_language() commands.  "
     "It is loaded after CMake's builtin compiler and platform information "
     "modules have been loaded but before the information is used.  "
     "The file may set platform information variables to override CMake's "
     "defaults."
     "\n"
     "This feature is intended for use only in overriding information "
     "variables that must be set before CMake builds its first test "
     "project to check that the compiler for a language works.  "
     "It should not be used to load a file in cases that a normal include() "
     "will work.  "
     "Use it only as a last resort for behavior that cannot be achieved "
     "any other way.  "
     "For example, one may set CMAKE_C_FLAGS_INIT to change the default "
     "value used to initialize CMAKE_C_FLAGS before it is cached.  "
     "The override file should NOT be used to set anything that could "
     "be set after languages are enabled, such as variables like "
     "CMAKE_RUNTIME_OUTPUT_DIRECTORY that affect the placement of binaries.  "
     "Information set in the file will be used for try_compile and try_run "
     "builds too."
     ,false,
     "Variables That Change Behavior");

  cm->DefineProperty
    ("BUILD_SHARED_LIBS", cmProperty::VARIABLE,
     "Global flag to cause add_library to create shared libraries if on.",
     "If present and true, this will cause all libraries to be "
     "built shared unless the library was explicitly added as a "
     "static library.  This variable is often added to projects "
     "as an OPTION so that each user of a project can decide if "
     "they want to build the project using shared or static "
     "libraries.",false,
     "Variables That Change Behavior");

  cm->DefineProperty
    ("CMAKE_NOT_USING_CONFIG_FLAGS", cmProperty::VARIABLE,
     "Skip _BUILD_TYPE flags if true.",
     "This is an internal flag used by the generators in "
     "CMake to tell CMake to skip the _BUILD_TYPE flags.",false,
     "Variables That Change Behavior");

  cm->DefineProperty
    ("CMAKE_MFC_FLAG", cmProperty::VARIABLE,
     "Tell cmake to use MFC for an executable or dll.",
     "This can be set in a CMakeLists.txt file and will "
     "enable MFC in the application.  It should be set "
     "to 1 for the static MFC library, and 2 for "
     "the shared MFC library.  This is used in Visual "
     "Studio 6 and 7 project files.   The CMakeSetup "
     "dialog used MFC and the CMakeLists.txt looks like this:\n"
     "  add_definitions(-D_AFXDLL)\n"
     "  set(CMAKE_MFC_FLAG 2)\n"
     "  add_executable(CMakeSetup WIN32 ${SRCS})\n",false,
     "Variables That Change Behavior");

  cm->DefineProperty
    ("CMAKE_COLOR_MAKEFILE", cmProperty::VARIABLE,
     "Enables color output when using the Makefile generator.",
     "When enabled, the generated Makefiles will produce colored output. "
     "Default is ON.",false,
     "Variables That Change Behavior");

  cm->DefineProperty
    ("CMAKE_ABSOLUTE_DESTINATION_FILES", cmProperty::VARIABLE,
      "List of files which have been installed using "
      " an ABSOLUTE DESTINATION path.",
      "This variable is defined by CMake-generated cmake_install.cmake "
      "scripts."
      " It can be used (read-only) by program or script that source those"
      " install scripts. This is used by some CPack generators (e.g. RPM).",
      false,
      "Variables That Change Behavior");

  cm->DefineProperty
    ("CMAKE_WARN_ON_ABSOLUTE_INSTALL_DESTINATION", cmProperty::VARIABLE,
      "Ask cmake_install.cmake script to warn each time a file with "
      "absolute INSTALL DESTINATION is encountered.",
      "This variable is used by CMake-generated cmake_install.cmake"
      " scripts. If ones set this variable to ON while running the"
      " script, it may get warning messages from the script.", false,
      "Variables That Change Behavior");

  cm->DefineProperty
    ("CMAKE_ERROR_ON_ABSOLUTE_INSTALL_DESTINATION", cmProperty::VARIABLE,
      "Ask cmake_install.cmake script to error out as soon as "
      "a file with absolute INSTALL DESTINATION is encountered.",
      "The fatal error is emitted before the installation of "
      "the offending file takes place."
      " This variable is used by CMake-generated cmake_install.cmake"
      " scripts. If ones set this variable to ON while running the"
      " script, it may get fatal error messages from the script.",false,
      "Variables That Change Behavior");

  cm->DefineProperty
<<<<<<< HEAD
    ("CMAKE_SUBLIMECLANG_DISABLED", cmProperty::VARIABLE,
     "Used by the Sublime Text 2 generator to disable SublimeClang in "
     "generated project files.",
     "For very large projects SublimeClang might run slowly. Set this variable"
     " to TRUE to instruct the Sublime Text 2 generator to disable "
     " SublimeClang in the generated project files.", false,
     "Variables That Change Behavior");
=======
    ("CMAKE_DEBUG_TARGET_PROPERTIES", cmProperty::VARIABLE,
     "Enables tracing output for target properties.",
     "This variable can be populated with a list of properties to generate "
     "debug output for when evaluating target properties.  Currently it can "
     "only be used when evaluating the INCLUDE_DIRECTORIES target property.  "
     "In that case, it outputs a backtrace for each include directory in "
     "the build.  Default is unset.",false,"Variables That Change Behavior");
>>>>>>> 378899ce

  // Variables defined by CMake that describe the system

  cm->DefineProperty
    ("CMAKE_SYSTEM", cmProperty::VARIABLE,
     "Name of system cmake is compiling for.",
     "This variable is the composite of CMAKE_SYSTEM_NAME "
     "and CMAKE_SYSTEM_VERSION, like this "
     "${CMAKE_SYSTEM_NAME}-${CMAKE_SYSTEM_VERSION}. "
     "If CMAKE_SYSTEM_VERSION is not set, then "
     "CMAKE_SYSTEM is the same as CMAKE_SYSTEM_NAME.",false,
     "Variables That Describe the System");
  cm->DefineProperty
    ("CMAKE_SYSTEM_NAME", cmProperty::VARIABLE,
     "Name of the OS CMake is building for.",
     "This is the name of the operating system on "
     "which CMake is targeting.   On systems that "
     "have the uname command, this variable is set "
     "to the output of uname -s.  Linux, Windows, "
     " and Darwin for Mac OSX are the values found "
     " on the big three operating systems."  ,false,
     "Variables That Describe the System");
  cm->DefineProperty
    ("CMAKE_SYSTEM_PROCESSOR", cmProperty::VARIABLE,
     "The name of the CPU CMake is building for.",
     "On systems that support uname, this variable is "
     "set to the output of uname -p, on windows it is "
     "set to the value of the environment variable "
     "PROCESSOR_ARCHITECTURE",false,
     "Variables That Describe the System");
  cm->DefineProperty
    ("CMAKE_SYSTEM_VERSION", cmProperty::VARIABLE,
     "OS version CMake is building for.",
     "A numeric version string for the system, on "
     "systems that support uname, this variable is "
     "set to the output of uname -r. On other "
     "systems this is set to major-minor version numbers.",false,
     "Variables That Describe the System");
  cm->DefineProperty
    ("CMAKE_LIBRARY_ARCHITECTURE", cmProperty::VARIABLE,
     "Target architecture library directory name, if detected.",
     "This is the value of CMAKE_<lang>_LIBRARY_ARCHITECTURE as "
     "detected for one of the enabled languages.",false,
     "Variables That Describe the System");
  cm->DefineProperty
    ("CMAKE_LIBRARY_ARCHITECTURE_REGEX", cmProperty::VARIABLE,
     "Regex matching possible target architecture library directory names.",
     "This is used to detect CMAKE_<lang>_LIBRARY_ARCHITECTURE from the "
     "implicit linker search path by matching the <arch> name.",false,
     "Variables That Describe the System");

  cm->DefineProperty
    ("CMAKE_HOST_SYSTEM", cmProperty::VARIABLE,
     "Name of system cmake is being run on.",
     "The same as CMAKE_SYSTEM but for the host system instead "
     "of the target system when cross compiling.",false,
     "Variables That Describe the System");
  cm->DefineProperty
    ("CMAKE_HOST_SYSTEM_NAME", cmProperty::VARIABLE,
     "Name of the OS CMake is running on.",
     "The same as CMAKE_SYSTEM_NAME but for the host system instead "
     "of the target system when cross compiling.",false,
     "Variables That Describe the System");
  cm->DefineProperty
    ("CMAKE_HOST_SYSTEM_PROCESSOR", cmProperty::VARIABLE,
     "The name of the CPU CMake is running on.",
     "The same as CMAKE_SYSTEM_PROCESSOR but for the host system instead "
     "of the target system when cross compiling.",false,
     "Variables That Describe the System");
  cm->DefineProperty
    ("CMAKE_HOST_SYSTEM_VERSION", cmProperty::VARIABLE,
     "OS version CMake is running on.",
     "The same as CMAKE_SYSTEM_VERSION but for the host system instead "
     "of the target system when cross compiling.",false,
     "Variables That Describe the System");

  cm->DefineProperty
    ("APPLE", cmProperty::VARIABLE,
     "True if running on Mac OSX.",
     "Set to true on Mac OSX.",false,
     "Variables That Describe the System");

  cm->DefineProperty
    ("BORLAND", cmProperty::VARIABLE,
     "True if the borland compiler is being used.",
     "This is set to true if the Borland compiler is being used.",false,
     "Variables That Describe the System");

  cm->DefineProperty
    ("CYGWIN", cmProperty::VARIABLE,
     "True for cygwin.",
     "Set to true when using CYGWIN.",false,
     "Variables That Describe the System");

  cm->DefineProperty
    ("MSVC", cmProperty::VARIABLE,
     "True when using Microsoft Visual C",
     "Set to true when the compiler is some version of Microsoft Visual C.",
     false,
     "Variables That Describe the System");

  int msvc_versions[] = { 60, 70, 71, 80, 90, 100, 110, 0 };
  for (int i = 0; msvc_versions[i] != 0; i ++)
    {
    const char minor = (char)('0' + (msvc_versions[i] % 10));
    cmStdString varName = "MSVC";
    cmsys_ios::ostringstream majorStr;

    majorStr << (msvc_versions[i] / 10);
    varName += majorStr.str();
    if (msvc_versions[i] < 100)
      {
      varName += minor;
      }

    cmStdString verString = majorStr.str() + "." + minor;

    cmStdString shortStr = "True when using Microsoft Visual C " + verString;
    cmStdString fullStr = "Set to true when the compiler is version " +
                          verString +
                          " of Microsoft Visual C.";
    cm->DefineProperty
      (varName.c_str(), cmProperty::VARIABLE,
       shortStr.c_str(),
       fullStr.c_str(),
       false,
       "Variables That Describe the System");
    }

  cm->DefineProperty
    ("MSVC_IDE", cmProperty::VARIABLE,
     "True when using the Microsoft Visual C IDE",
     "Set to true when the target platform is the Microsoft Visual C IDE, "
     "as opposed to the command line compiler.",
     false,
     "Variables That Describe the System");

  cm->DefineProperty
    ("MSVC_VERSION", cmProperty::VARIABLE,
     "The version of Microsoft Visual C/C++ being used if any.",
     "Known version numbers are:\n"
     "  1200 = VS  6.0\n"
     "  1300 = VS  7.0\n"
     "  1310 = VS  7.1\n"
     "  1400 = VS  8.0\n"
     "  1500 = VS  9.0\n"
     "  1600 = VS 10.0\n"
     "  1700 = VS 11.0\n"
     "",
     false,
     "Variables That Describe the System");

  cm->DefineProperty
    ("CMAKE_CL_64", cmProperty::VARIABLE,
     "Using the 64 bit compiler from Microsoft",
     "Set to true when using the 64 bit cl compiler from Microsoft.",
     false,
     "Variables That Describe the System");

  cm->DefineProperty
    ("CMAKE_COMPILER_2005", cmProperty::VARIABLE,
     "Using the Visual Studio 2005 compiler from Microsoft",
     "Set to true when using the Visual Studio 2005 compiler "
     "from Microsoft.",
     false,
     "Variables That Describe the System");

  cm->DefineProperty
    ("UNIX", cmProperty::VARIABLE,
     "True for UNIX and UNIX like operating systems.",
     "Set to true when the target system is UNIX or UNIX like "
     "(i.e. APPLE and CYGWIN).",false,
     "Variables That Describe the System");

  cm->DefineProperty
    ("WIN32", cmProperty::VARIABLE,
     "True on windows systems, including win64.",
     "Set to true when the target system is Windows.",false,
     "Variables That Describe the System");

  cm->DefineProperty
    ("XCODE_VERSION", cmProperty::VARIABLE,
     "Version of Xcode (Xcode generator only).",
     "Under the Xcode generator, this is the version of Xcode as specified in "
     "\"Xcode.app/Contents/version.plist\" (such as \"3.1.2\").",false,
     "Variables That Describe the System");

  cm->DefineProperty
    ("CMAKE_HOST_APPLE", cmProperty::VARIABLE,
     "True for Apple OSXoperating systems.",
     "Set to true when the host system is Apple OSX.",
     false,
     "Variables That Describe the System");

  cm->DefineProperty
    ("CMAKE_HOST_UNIX", cmProperty::VARIABLE,
     "True for UNIX and UNIX like operating systems.",
     "Set to true when the host system is UNIX or UNIX like "
     "(i.e. APPLE and CYGWIN).",false,
     "Variables That Describe the System");

  cm->DefineProperty
    ("CMAKE_HOST_WIN32", cmProperty::VARIABLE,
     "True on windows systems, including win64.",
     "Set to true when the host system is Windows and on cygwin.",false,
     "Variables That Describe the System");

  cm->DefineProperty
    ("CMAKE_OBJECT_PATH_MAX", cmProperty::VARIABLE,
     "Maximum object file full-path length allowed by native build tools.",
     "CMake computes for every source file an object file name that is "
     "unique to the source file and deterministic with respect to the "
     "full path to the source file.  "
     "This allows multiple source files in a target to share the same name "
     "if they lie in different directories without rebuilding when one is "
     "added or removed.  "
     "However, it can produce long full paths in a few cases, so CMake "
     "shortens the path using a hashing scheme when the full path to an "
     "object file exceeds a limit.  "
     "CMake has a built-in limit for each platform that is sufficient for "
     "common tools, but some native tools may have a lower limit.  "
     "This variable may be set to specify the limit explicitly.  "
     "The value must be an integer no less than 128.",false,
     "Variables That Describe the System");

  // Variables that affect the building of object files and
  // targets.
  //
  cm->DefineProperty
    ("CMAKE_INCLUDE_CURRENT_DIR", cmProperty::VARIABLE,
     "Automatically add the current source- and build directories "
     "to the include path.",
     "If this variable is enabled, CMake automatically adds in each "
     "directory ${CMAKE_CURRENT_SOURCE_DIR} and ${CMAKE_CURRENT_BINARY_DIR} "
     "to the include path for this directory. These additional include "
     "directories do not propagate down to subdirectories. This is useful "
     "mainly for out-of-source builds, where files generated into the "
     "build tree are included by files located in the source tree.\n"
     "By default CMAKE_INCLUDE_CURRENT_DIR is OFF.",
     false,
     "Variables that Control the Build");

  cm->DefineProperty
    ("CMAKE_BUILD_INTERFACE_INCLUDES", cmProperty::VARIABLE,
     "Automatically add the current source- and build directories "
     "to the INTERFACE_INCLUDE_DIRECTORIES.",
     "If this variable is enabled, CMake automatically adds for each "
     "target ${CMAKE_CURRENT_SOURCE_DIR} and ${CMAKE_CURRENT_BINARY_DIR} "
     "to the INTERFACE_INCLUDE_DIRECTORIES."
     "By default CMAKE_BUILD_INTERFACE_INCLUDES is OFF.",
     false,
     "Variables that Control the Build");

  cm->DefineProperty
    ("CMAKE_INSTALL_RPATH", cmProperty::VARIABLE,
     "The rpath to use for installed targets.",
     "A semicolon-separated list specifying the rpath "
     "to use in installed targets (for platforms that support it). "
     "This is used to initialize the target property "
     "INSTALL_RPATH for all targets.",
     false,
     "Variables that Control the Build");

  cm->DefineProperty
    ("CMAKE_INSTALL_RPATH_USE_LINK_PATH", cmProperty::VARIABLE,
     "Add paths to linker search and installed rpath.",
     "CMAKE_INSTALL_RPATH_USE_LINK_PATH is a boolean that if set to true "
     "will append directories in the linker search path and outside the "
     "project to the INSTALL_RPATH. "
     "This is used to initialize the target property "
     "INSTALL_RPATH_USE_LINK_PATH for all targets.",
     false,
     "Variables that Control the Build");

  cm->DefineProperty
    ("CMAKE_INSTALL_NAME_DIR", cmProperty::VARIABLE,
     "Mac OSX directory name for installed targets.",
     "CMAKE_INSTALL_NAME_DIR is used to initialize the "
     "INSTALL_NAME_DIR property on all targets. See that target "
     "property for more information.",
     false,
     "Variables that Control the Build");

  cm->DefineProperty
    ("CMAKE_Fortran_FORMAT", cmProperty::VARIABLE,
     "Set to FIXED or FREE to indicate the Fortran source layout.",
     "This variable is used to initialize the Fortran_FORMAT "
     "property on all the targets. "
     "See that target property for additional information.",
     false,
     "Variables that Control the Build");

  cm->DefineProperty
    ("CMAKE_Fortran_MODULE_DIRECTORY", cmProperty::VARIABLE,
     "Fortran module output directory.",
     "This variable is used to initialize the "
     "Fortran_MODULE_DIRECTORY property on all the targets. "
     "See that target property for additional information.",
     false,
     "Variables that Control the Build");

  cm->DefineProperty
    ("CMAKE_LIBRARY_OUTPUT_DIRECTORY", cmProperty::VARIABLE,
     "Where to put all the LIBRARY targets when built.",
     "This variable is used to initialize the "
     "LIBRARY_OUTPUT_DIRECTORY property on all the targets. "
     "See that target property for additional information.",
     false,
     "Variables that Control the Build");

  cm->DefineProperty
    ("CMAKE_ARCHIVE_OUTPUT_DIRECTORY", cmProperty::VARIABLE,
     "Where to put all the ARCHIVE targets when built.",
     "This variable is used to initialize the "
     "ARCHIVE_OUTPUT_DIRECTORY property on all the targets. "
     "See that target property for additional information.",
     false,
     "Variables that Control the Build");

  cm->DefineProperty
    ("CMAKE_RUNTIME_OUTPUT_DIRECTORY", cmProperty::VARIABLE,
     "Where to put all the RUNTIME targets when built.",
     "This variable is used to initialize the "
     "RUNTIME_OUTPUT_DIRECTORY property on all the targets. "
     "See that target property for additional information.",
     false,
     "Variables that Control the Build");

  cm->DefineProperty
    ("CMAKE_PDB_OUTPUT_DIRECTORY", cmProperty::VARIABLE,
     "Where to put all the MS debug symbol files.",
     "This variable is used to initialize the "
     "PDB_OUTPUT_DIRECTORY property on all the targets. "
     "See that target property for additional information.",
     false,
     "Variables that Control the Build");

  cm->DefineProperty
    ("CMAKE_LINK_DEPENDS_NO_SHARED", cmProperty::VARIABLE,
     "Whether to skip link dependencies on shared library files.",
     "This variable initializes the LINK_DEPENDS_NO_SHARED "
     "property on targets when they are created.  "
     "See that target property for additional information.",
     false,
     "Variables that Control the Build");

  cm->DefineProperty
    ("CMAKE_AUTOMOC", cmProperty::VARIABLE,
     "Whether to handle moc automatically for Qt targets.",
     "This variable is used to initialize the "
     "AUTOMOC property on all the targets. "
     "See that target property for additional information.",
     false,
     "Variables that Control the Build");

  cm->DefineProperty
    ("CMAKE_AUTOMOC_MOC_OPTIONS", cmProperty::VARIABLE,
     "Additional options for moc when using automoc (see CMAKE_AUTOMOC).",
     "This variable is used to initialize the "
     "AUTOMOC_MOC_OPTIONS property on all the targets. "
     "See that target property for additional information.",
     false,
     "Variables that Control the Build");

  cm->DefineProperty
    ("CMAKE_GNUtoMS", cmProperty::VARIABLE,
     "Convert GNU import libraries (.dll.a) to MS format (.lib).",
     "This variable is used to initialize the GNUtoMS property on targets "
     "when they are created.  "
     "See that target property for additional information.",
     false,
     "Variables that Control the Build");

  cm->DefineProperty
    ("CMAKE_DEBUG_POSTFIX", cmProperty::VARIABLE,
     "See variable CMAKE_<CONFIG>_POSTFIX.",
     "This variable is a special case of the more-general "
     "CMAKE_<CONFIG>_POSTFIX variable for the DEBUG configuration.",
     false,
     "Variables that Control the Build");
  cm->DefineProperty
    ("CMAKE_<CONFIG>_POSTFIX", cmProperty::VARIABLE,
     "Default filename postfix for libraries under configuration <CONFIG>.",
     "When a non-executable target is created its <CONFIG>_POSTFIX "
     "target property is initialized with the value of this variable "
     "if it is set.",
     false,
     "Variables that Control the Build");

  cm->DefineProperty
    ("CMAKE_BUILD_WITH_INSTALL_RPATH", cmProperty::VARIABLE,
     "Use the install path for the RPATH",
     "Normally CMake uses the build tree for the RPATH when building "
     "executables etc on systems that use RPATH. When the software "
     "is installed the executables etc are relinked by CMake to have "
     "the install RPATH. If this variable is set to true then the software "
     "is always built with the install path for the RPATH and does not "
     "need to be relinked when installed.",false,
     "Variables that Control the Build");

  cm->DefineProperty
    ("CMAKE_NO_BUILTIN_CHRPATH", cmProperty::VARIABLE,
     "Do not use the builtin ELF editor to fix RPATHs on installation.",
     "When an ELF binary needs to have a different RPATH after installation "
     "than it does in the build tree, CMake uses a builtin editor to change "
     "the RPATH in the installed copy.  "
     "If this variable is set to true then CMake will relink the binary "
     "before installation instead of using its builtin editor.",false,
     "Variables that Control the Build");

  cm->DefineProperty
    ("CMAKE_SKIP_BUILD_RPATH", cmProperty::VARIABLE,
     "Do not include RPATHs in the build tree.",
     "Normally CMake uses the build tree for the RPATH when building "
     "executables etc on systems that use RPATH. When the software "
     "is installed the executables etc are relinked by CMake to have "
     "the install RPATH. If this variable is set to true then the software "
     "is always built with no RPATH.",false,
     "Variables that Control the Build");

  cm->DefineProperty
    ("CMAKE_SKIP_INSTALL_RPATH", cmProperty::VARIABLE,
     "Do not include RPATHs in the install tree.",
     "Normally CMake uses the build tree for the RPATH when building "
     "executables etc on systems that use RPATH. When the software "
     "is installed the executables etc are relinked by CMake to have "
     "the install RPATH. If this variable is set to true then the software "
     "is always installed without RPATH, even if RPATH is enabled when "
     "building.  This can be useful for example to allow running tests from "
     "the build directory with RPATH enabled before the installation step.  "
     "To omit RPATH in both the build and install steps, use "
     "CMAKE_SKIP_RPATH instead.",false,
     "Variables that Control the Build");

  cm->DefineProperty
    ("CMAKE_EXE_LINKER_FLAGS", cmProperty::VARIABLE,
     "Linker flags used to create executables.",
     "Flags used by the linker when creating an executable.",false,
     "Variables that Control the Build");

  cm->DefineProperty
    ("CMAKE_EXE_LINKER_FLAGS_[CMAKE_BUILD_TYPE]", cmProperty::VARIABLE,
     "Flag used when linking an executable.",
     "Same as CMAKE_C_FLAGS_* but used by the linker "
     "when creating executables.",false,
     "Variables that Control the Build");
  cm->DefineProperty
    ("CMAKE_LIBRARY_PATH_FLAG", cmProperty::VARIABLE,
     "The flag used to add a library search path to a compiler.",
     "The flag used to specify a library directory to the compiler. "
     "On most compilers this is \"-L\".",false,
     "Variables that Control the Build");
  cm->DefineProperty
    ("CMAKE_LINK_DEF_FILE_FLAG  ", cmProperty::VARIABLE,
     "Linker flag used to specify a .def file for dll creation.",
     "The flag used to add a .def file when creating "
     "a dll on Windows, this is only defined on Windows.",false,
     "Variables that Control the Build");
  cm->DefineProperty
    ("CMAKE_LINK_LIBRARY_FLAG", cmProperty::VARIABLE,
     "Flag used to link a library into an executable.",
     "The flag used to specify a library to link to an executable.  "
     "On most compilers this is \"-l\".",false,
     "Variables that Control the Build");
  cm->DefineProperty
    ("CMAKE_LINK_LIBRARY_FILE_FLAG", cmProperty::VARIABLE,
     "Flag used to link a library specified by a path to its file.",
     "The flag used before a library file path is given to the linker.  "
     "This is needed only on very few platforms.", false,
     "Variables that Control the Build");
  cm->DefineProperty
    ("CMAKE_USE_RELATIVE_PATHS", cmProperty::VARIABLE,
     "Use relative paths (May not work!).",
     "If this is set to TRUE, then the CMake will use "
     "relative paths between the source and binary tree. "
     "This option does not work for more complicated "
     "projects, and relative paths are used when possible.  "
     "In general, it is not possible to move CMake generated"
     " makefiles to a different location regardless "
     "of the value of this variable.",false,
     "Variables that Control the Build");
  cm->DefineProperty
    ("EXECUTABLE_OUTPUT_PATH", cmProperty::VARIABLE,
     "Old executable location variable.",
     "The target property RUNTIME_OUTPUT_DIRECTORY supercedes "
     "this variable for a target if it is set.  "
     "Executable targets are otherwise placed in this directory.",false,
     "Variables that Control the Build");
  cm->DefineProperty
    ("LIBRARY_OUTPUT_PATH", cmProperty::VARIABLE,
     "Old library location variable.",
     "The target properties ARCHIVE_OUTPUT_DIRECTORY, "
     "LIBRARY_OUTPUT_DIRECTORY, and RUNTIME_OUTPUT_DIRECTORY supercede "
     "this variable for a target if they are set.  "
     "Library targets are otherwise placed in this directory.",false,
     "Variables that Control the Build");
  cm->DefineProperty
    ("CMAKE_TRY_COMPILE_CONFIGURATION", cmProperty::VARIABLE,
     "Build configuration used for try_compile and try_run projects.",
     "Projects built by try_compile and try_run are built "
     "synchronously during the CMake configuration step.  "
     "Therefore a specific build configuration must be chosen even "
     "if the generated build system supports multiple configurations.",false,
     "Variables that Control the Build");
  cm->DefineProperty
    ("CMAKE_LINK_INTERFACE_LIBRARIES", cmProperty::VARIABLE,
     "Default value for LINK_INTERFACE_LIBRARIES of targets.",
     "This variable is used to initialize the "
     "LINK_INTERFACE_LIBRARIES property on all the targets. "
     "See that target property for additional information.",
     false,
     "Variables that Control the Build");
  cm->DefineProperty
    ("CMAKE_WIN32_EXECUTABLE", cmProperty::VARIABLE,
     "Default value for WIN32_EXECUTABLE of targets.",
     "This variable is used to initialize the "
     "WIN32_EXECUTABLE property on all the targets. "
     "See that target property for additional information.",
     false,
     "Variables that Control the Build");
  cm->DefineProperty
    ("CMAKE_MACOSX_BUNDLE", cmProperty::VARIABLE,
     "Default value for MACOSX_BUNDLE of targets.",
     "This variable is used to initialize the "
     "MACOSX_BUNDLE property on all the targets. "
     "See that target property for additional information.",
     false,
     "Variables that Control the Build");
  cm->DefineProperty
    ("CMAKE_POSITION_INDEPENDENT_CODE", cmProperty::VARIABLE,
     "Default value for POSITION_INDEPENDENT_CODE of targets.",
     "This variable is used to initialize the "
     "POSITION_INDEPENDENT_CODE property on all the targets. "
     "See that target property for additional information.",
     false,
     "Variables that Control the Build");

//   Variables defined when the a language is enabled These variables will
// also be defined whenever CMake has loaded its support for compiling (LANG)
// programs. This support will be loaded whenever CMake is used to compile
// (LANG) files. C and CXX are examples of the most common values for (LANG).

  cm->DefineProperty
    ("CMAKE_USER_MAKE_RULES_OVERRIDE_<LANG>", cmProperty::VARIABLE,
     "Specify a CMake file that overrides platform information for <LANG>.",
     "This is a language-specific version of "
     "CMAKE_USER_MAKE_RULES_OVERRIDE loaded only when enabling "
     "language <LANG>.",false,
     "Variables for Languages");

  cm->DefineProperty
    ("CMAKE_<LANG>_COMPILER", cmProperty::VARIABLE,
     "The full path to the compiler for LANG.",
     "This is the command that will be used as the <LANG> compiler. "
     "Once set, you can not change this variable.",false,
     "Variables for Languages");

  cm->DefineProperty
    ("CMAKE_<LANG>_COMPILER_ID", cmProperty::VARIABLE,
     "Compiler identification string.",
     "A short string unique to the compiler vendor.  "
     "Possible values include:\n"
     "  Absoft = Absoft Fortran (absoft.com)\n"
     "  ADSP = Analog VisualDSP++ (analog.com)\n"
     "  Clang = LLVM Clang (clang.llvm.org)\n"
     "  Cray = Cray Compiler (cray.com)\n"
     "  Embarcadero, Borland = Embarcadero (embarcadero.com)\n"
     "  G95 = G95 Fortran (g95.org)\n"
     "  GNU = GNU Compiler Collection (gcc.gnu.org)\n"
     "  HP = Hewlett-Packard Compiler (hp.com)\n"
     "  Intel = Intel Compiler (intel.com)\n"
     "  MIPSpro = SGI MIPSpro (sgi.com)\n"
     "  MSVC = Microsoft Visual Studio (microsoft.com)\n"
     "  PGI = The Portland Group (pgroup.com)\n"
     "  PathScale = PathScale (pathscale.com)\n"
     "  SDCC = Small Device C Compiler (sdcc.sourceforge.net)\n"
     "  SunPro = Oracle Solaris Studio (oracle.com)\n"
     "  TI_DSP = Texas Instruments (ti.com)\n"
     "  TinyCC = Tiny C Compiler (tinycc.org)\n"
     "  Watcom = Open Watcom (openwatcom.org)\n"
     "  XL, VisualAge, zOS = IBM XL (ibm.com)\n"
     "This variable is not guaranteed to be defined for all "
     "compilers or languages.",
     false,
     "Variables for Languages");

  cm->DefineProperty
    ("CMAKE_<LANG>_PLATFORM_ID", cmProperty::VARIABLE,
     "An internal variable subject to change.",
     "This is used in determining the platform and is subject to change.",
     false,
     "Variables for Languages");

  cm->DefineProperty
    ("CMAKE_<LANG>_COMPILER_ABI", cmProperty::VARIABLE,
     "An internal variable subject to change.",
     "This is used in determining the compiler ABI and is subject to change.",
     false,
     "Variables for Languages");

  cm->DefineProperty
    ("CMAKE_<LANG>_COMPILER_VERSION", cmProperty::VARIABLE,
     "Compiler version string.",
     "Compiler version in major[.minor[.patch[.tweak]]] format.  "
     "This variable is not guaranteed to be defined for all "
     "compilers or languages.",
     false,
     "Variables for Languages");

  cm->DefineProperty
    ("CMAKE_INTERNAL_PLATFORM_ABI", cmProperty::VARIABLE,
     "An internal variable subject to change.",
     "This is used in determining the compiler ABI and is subject to change.",
     false,
     "Variables for Languages");

  cm->DefineProperty
    ("CMAKE_<LANG>_SIZEOF_DATA_PTR", cmProperty::VARIABLE,
     "Size of pointer-to-data types for language <LANG>.",
     "This holds the size (in bytes) of pointer-to-data types in the target "
     "platform ABI.  "
     "It is defined for languages C and CXX (C++).",
     false,
     "Variables for Languages");

  cm->DefineProperty
    ("CMAKE_COMPILER_IS_GNU<LANG>", cmProperty::VARIABLE,
     "True if the compiler is GNU.",
     "If the selected <LANG> compiler is the GNU "
     "compiler then this is TRUE, if not it is FALSE.",false,
     "Variables for Languages");

  cm->DefineProperty
    ("CMAKE_<LANG>_FLAGS_DEBUG", cmProperty::VARIABLE,
     "Flags for Debug build type or configuration.",
     "<LANG> flags used when CMAKE_BUILD_TYPE is Debug.",false,
     "Variables for Languages");

  cm->DefineProperty
    ("CMAKE_<LANG>_FLAGS_MINSIZEREL", cmProperty::VARIABLE,
     "Flags for MinSizeRel build type or configuration.",
     "<LANG> flags used when CMAKE_BUILD_TYPE is MinSizeRel."
     "Short for minimum size release.",false,
     "Variables for Languages");

  cm->DefineProperty
    ("CMAKE_<LANG>_FLAGS_RELEASE", cmProperty::VARIABLE,
     "Flags for Release build type or configuration.",
     "<LANG> flags used when CMAKE_BUILD_TYPE is Release",false,
     "Variables for Languages");

  cm->DefineProperty
    ("CMAKE_<LANG>_FLAGS_RELWITHDEBINFO", cmProperty::VARIABLE,
     "Flags for RelWithDebInfo type or configuration.",
     "<LANG> flags used when CMAKE_BUILD_TYPE is RelWithDebInfo. "
     "Short for Release With Debug Information.",false,
     "Variables for Languages");

  cm->DefineProperty
    ("CMAKE_<LANG>_COMPILE_OBJECT", cmProperty::VARIABLE,
     "Rule variable to compile a single object file.",
     "This is a rule variable that tells CMake how to "
     "compile a single object file for for the language <LANG>.",false,
     "Variables for Languages");

  cm->DefineProperty
    ("CMAKE_<LANG>_CREATE_SHARED_LIBRARY", cmProperty::VARIABLE,
     "Rule variable to create a shared library.",
     "This is a rule variable that tells CMake how to "
     "create a shared library for the language <LANG>.",false,
     "Variables for Languages");

  cm->DefineProperty
    ("CMAKE_<LANG>_CREATE_SHARED_MODULE", cmProperty::VARIABLE,
     "Rule variable to create a shared module.",
     "This is a rule variable that tells CMake how to "
     "create a shared library for the language <LANG>.",false,
     "Variables for Languages");

  cm->DefineProperty
    ("CMAKE_<LANG>_CREATE_STATIC_LIBRARY", cmProperty::VARIABLE,
     "Rule variable to create a static library.",
     "This is a rule variable that tells CMake how "
     "to create a static library for the language <LANG>.",false,
     "Variables for Languages");

  cm->DefineProperty
    ("CMAKE_<LANG>_ARCHIVE_CREATE", cmProperty::VARIABLE,
     "Rule variable to create a new static archive.",
     "This is a rule variable that tells CMake how to create a static "
     "archive.  It is used in place of CMAKE_<LANG>_CREATE_STATIC_LIBRARY "
     "on some platforms in order to support large object counts.  "
     "See also CMAKE_<LANG>_ARCHIVE_APPEND and CMAKE_<LANG>_ARCHIVE_FINISH.",
     false, "Variables for Languages");

  cm->DefineProperty
    ("CMAKE_<LANG>_ARCHIVE_APPEND", cmProperty::VARIABLE,
     "Rule variable to append to a static archive.",
     "This is a rule variable that tells CMake how to append to a static "
     "archive.  It is used in place of CMAKE_<LANG>_CREATE_STATIC_LIBRARY "
     "on some platforms in order to support large object counts.  "
     "See also CMAKE_<LANG>_ARCHIVE_CREATE and CMAKE_<LANG>_ARCHIVE_FINISH.",
     false, "Variables for Languages");

  cm->DefineProperty
    ("CMAKE_<LANG>_ARCHIVE_FINISH", cmProperty::VARIABLE,
     "Rule variable to finish an existing static archive.",
     "This is a rule variable that tells CMake how to finish a static "
     "archive.  It is used in place of CMAKE_<LANG>_CREATE_STATIC_LIBRARY "
     "on some platforms in order to support large object counts.  "
     "See also CMAKE_<LANG>_ARCHIVE_CREATE and CMAKE_<LANG>_ARCHIVE_APPEND.",
     false, "Variables for Languages");

  cm->DefineProperty
    ("CMAKE_<LANG>_IGNORE_EXTENSIONS", cmProperty::VARIABLE,
     "File extensions that should be ignored by the build.",
     "This is a list of file extensions that may be "
     "part of a project for a given language but are not compiled. ",false,
     "Variables for Languages");

  cm->DefineProperty
    ("CMAKE_<LANG>_IMPLICIT_INCLUDE_DIRECTORIES", cmProperty::VARIABLE,
     "Directories implicitly searched by the compiler for header files.",
     "CMake does not explicitly specify these directories on compiler "
     "command lines for language <LANG>.  "
     "This prevents system include directories from being treated as user "
     "include directories on some compilers.", false,
     "Variables for Languages");

  cm->DefineProperty
    ("CMAKE_<LANG>_IMPLICIT_LINK_DIRECTORIES", cmProperty::VARIABLE,
     "Implicit linker search path detected for language <LANG>.",
     "Compilers typically pass directories containing language runtime "
     "libraries and default library search paths when they invoke a linker.  "
     "These paths are implicit linker search directories for the compiler's "
     "language.  "
     "CMake automatically detects these directories for each language and "
     "reports the results in this variable."
     "\n"
     "When a library in one of these directories is given by full path to "
     "target_link_libraries() CMake will generate the -l<name> form on "
     "link lines to ensure the linker searches its implicit directories "
     "for the library.  "
     "Note that some toolchains read implicit directories from an "
     "environment variable such as LIBRARY_PATH so keep its value "
     "consistent when operating in a given build tree.",false,
     "Variables for Languages");

  cm->DefineProperty
    ("CMAKE_<LANG>_IMPLICIT_LINK_FRAMEWORK_DIRECTORIES", cmProperty::VARIABLE,
     "Implicit linker framework search path detected for language <LANG>.",
     "These paths are implicit linker framework search directories for "
     "the compiler's language.  "
     "CMake automatically detects these directories for each language and "
     "reports the results in this variable.", false,
     "Variables for Languages");

  cm->DefineProperty
    ("CMAKE_<LANG>_IMPLICIT_LINK_LIBRARIES", cmProperty::VARIABLE,
     "Implicit link libraries and flags detected for language <LANG>.",
     "Compilers typically pass language runtime library names and "
     "other flags when they invoke a linker.  "
     "These flags are implicit link options for the compiler's language.  "
     "CMake automatically detects these libraries and flags for each "
     "language and reports the results in this variable.", false,
     "Variables for Languages");

  cm->DefineProperty
    ("CMAKE_<LANG>_LIBRARY_ARCHITECTURE", cmProperty::VARIABLE,
     "Target architecture library directory name detected for <lang>.",
     "If the <lang> compiler passes to the linker an architecture-specific "
     "system library search directory such as <prefix>/lib/<arch> this "
     "variable contains the <arch> name if/as detected by CMake.",false,
     "Variables for Languages");

  cm->DefineProperty
    ("CMAKE_<LANG>_LINKER_PREFERENCE_PROPAGATES", cmProperty::VARIABLE,
     "True if CMAKE_<LANG>_LINKER_PREFERENCE propagates across targets.",
     "This is used when CMake selects a linker language for a target.  "
     "Languages compiled directly into the target are always considered.  "
     "A language compiled into static libraries linked by the target is "
     "considered if this variable is true.", false,
     "Variables for Languages");

  cm->DefineProperty
    ("CMAKE_<LANG>_LINKER_PREFERENCE", cmProperty::VARIABLE,
     "Preference value for linker language selection.",
     "The \"linker language\" for executable, shared library, and module "
     "targets is the language whose compiler will invoke the linker.  "
     "The LINKER_LANGUAGE target property sets the language explicitly.  "
     "Otherwise, the linker language is that whose linker preference value "
     "is highest among languages compiled and linked into the target.  "
     "See also the CMAKE_<LANG>_LINKER_PREFERENCE_PROPAGATES variable.",
     false,
     "Variables for Languages");

  cm->DefineProperty
    ("CMAKE_<LANG>_LINK_EXECUTABLE ", cmProperty::VARIABLE,
     "Rule variable to link and executable.",
     "Rule variable to link and executable for the given language.",false,
     "Variables for Languages");

  cm->DefineProperty
    ("CMAKE_<LANG>_OUTPUT_EXTENSION", cmProperty::VARIABLE,
     "Extension for the output of a compile for a single file.",
     "This is the extension for an object file for "
     "the given <LANG>. For example .obj for C on Windows.",false,
     "Variables for Languages");

  cm->DefineProperty
    ("CMAKE_<LANG>_SOURCE_FILE_EXTENSIONS", cmProperty::VARIABLE,
     "Extensions of source files for the given language.",
     "This is the list of extensions for a "
     "given languages source files.",false,"Variables for Languages");

  cm->DefineProperty(
    "CMAKE_<LANG>_COMPILER_LOADED", cmProperty::VARIABLE,
    "Defined to true if the language is enabled.",
    "When language <LANG> is enabled by project() or enable_language() "
    "this variable is defined to 1.",
    false,"Variables for Languages");

  cm->DefineProperty(
    "CMAKE_Fortran_MODDIR_FLAG", cmProperty::VARIABLE,
    "Fortran flag for module output directory.",
    "This stores the flag needed to pass the value of the "
    "Fortran_MODULE_DIRECTORY target property to the compiler.",
    false,"Variables for Languages");

  cm->DefineProperty(
    "CMAKE_Fortran_MODDIR_DEFAULT", cmProperty::VARIABLE,
    "Fortran default module output directory.",
    "Most Fortran compilers write .mod files to the current working "
    "directory.  "
    "For those that do not, this is set to \".\" and used when the "
    "Fortran_MODULE_DIRECTORY target property is not set.",
    false,"Variables for Languages");

  cm->DefineProperty(
    "CMAKE_Fortran_MODOUT_FLAG", cmProperty::VARIABLE,
    "Fortran flag to enable module output.",
    "Most Fortran compilers write .mod files out by default.  "
    "For others, this stores the flag needed to enable module output.",
    false,"Variables for Languages");

  // variables that are used by cmake but not to be documented
  cm->DefineProperty("CMAKE_MATCH_0", cmProperty::VARIABLE,0,0);
  cm->DefineProperty("CMAKE_MATCH_1", cmProperty::VARIABLE,0,0);
  cm->DefineProperty("CMAKE_MATCH_2", cmProperty::VARIABLE,0,0);
  cm->DefineProperty("CMAKE_MATCH_3", cmProperty::VARIABLE,0,0);
  cm->DefineProperty("CMAKE_MATCH_4", cmProperty::VARIABLE,0,0);
  cm->DefineProperty("CMAKE_MATCH_5", cmProperty::VARIABLE,0,0);
  cm->DefineProperty("CMAKE_MATCH_6", cmProperty::VARIABLE,0,0);
  cm->DefineProperty("CMAKE_MATCH_7", cmProperty::VARIABLE,0,0);
  cm->DefineProperty("CMAKE_MATCH_8", cmProperty::VARIABLE,0,0);
  cm->DefineProperty("CMAKE_MATCH_9", cmProperty::VARIABLE,0,0);

  cm->DefineProperty("CMAKE_<LANG>_COMPILER_ARG1",
                     cmProperty::VARIABLE,0,0);
  cm->DefineProperty("CMAKE_<LANG>_COMPILER_ENV_VAR",
                     cmProperty::VARIABLE,0,0);
  cm->DefineProperty("CMAKE_<LANG>_COMPILER_ID_RUN",
                     cmProperty::VARIABLE,0,0);
  cm->DefineProperty("CMAKE_<LANG>_ABI_FILES",
                     cmProperty::VARIABLE,0,0);
  cm->DefineProperty("CMAKE_<LANG>_CREATE_ASSEMBLY_SOURCE",
                     cmProperty::VARIABLE,0,0);
  cm->DefineProperty("CMAKE_<LANG>_CREATE_PREPROCESSED_SOURCE",
                     cmProperty::VARIABLE,0,0);
  cm->DefineProperty("CMAKE_<LANG>_FLAGS",
                     cmProperty::VARIABLE,0,0);
  cm->DefineProperty("CMAKE_<LANG>_FLAGS_DEBUG_INIT",
                     cmProperty::VARIABLE,0,0);
  cm->DefineProperty("CMAKE_<LANG>_FLAGS_INIT",
                     cmProperty::VARIABLE,0,0);
  cm->DefineProperty("CMAKE_<LANG>_FLAGS_MINSIZEREL_INIT",
                     cmProperty::VARIABLE,0,0);
  cm->DefineProperty("CMAKE_<LANG>_FLAGS_RELEASE_INIT",
                     cmProperty::VARIABLE,0,0);
  cm->DefineProperty("CMAKE_<LANG>_FLAGS_RELWITHDEBINFO_INIT",
                     cmProperty::VARIABLE,0,0);
  cm->DefineProperty("CMAKE_<LANG>_INFORMATION_LOADED",
                     cmProperty::VARIABLE,0,0);
  cm->DefineProperty("CMAKE_<LANG>_LINK_EXECUTABLE",
                     cmProperty::VARIABLE,0,0);
  cm->DefineProperty("CMAKE_<LANG>_LINK_FLAGS",
                     cmProperty::VARIABLE,0,0);
  cm->DefineProperty("CMAKE_<LANG>_RESPONSE_FILE_LINK_FLAG",
                     cmProperty::VARIABLE,0,0);
  cm->DefineProperty("CMAKE_<LANG>_STANDARD_LIBRARIES",
                     cmProperty::VARIABLE,0,0);
  cm->DefineProperty("CMAKE_<LANG>_STANDARD_LIBRARIES_INIT",
                     cmProperty::VARIABLE,0,0);
  cm->DefineProperty("CMAKE_<LANG>_USE_RESPONSE_FILE_FOR_INCLUDES",
                     cmProperty::VARIABLE,0,0);
  cm->DefineProperty("CMAKE_<LANG>_USE_RESPONSE_FILE_FOR_OBJECTS",
                     cmProperty::VARIABLE,0,0);
  cm->DefineProperty("CMAKE_EXECUTABLE_SUFFIX_<LANG>",
                     cmProperty::VARIABLE,0,0);
  cm->DefineProperty("CMAKE_EXE_LINK_DYNAMIC_<LANG>_FLAGS",
                     cmProperty::VARIABLE,0,0);
  cm->DefineProperty("CMAKE_EXE_LINK_STATIC_<LANG>_FLAGS",
                     cmProperty::VARIABLE,0,0);
  cm->DefineProperty("CMAKE_GENERATOR_<LANG>",
                     cmProperty::VARIABLE,0,0);
  cm->DefineProperty("CMAKE_IMPORT_LIBRARY_PREFIX_<LANG>",
                     cmProperty::VARIABLE,0,0);
  cm->DefineProperty("CMAKE_IMPORT_LIBRARY_SUFFIX_<LANG>",
                     cmProperty::VARIABLE,0,0);
  cm->DefineProperty("CMAKE_INCLUDE_FLAG_<LANG>",
                     cmProperty::VARIABLE,0,0);
  cm->DefineProperty("CMAKE_INCLUDE_FLAG_SEP_<LANG>",
                     cmProperty::VARIABLE,0,0);
  cm->DefineProperty("CMAKE_INCLUDE_SYSTEM_FLAG_<LANG>",
                     cmProperty::VARIABLE,0,0);
  cm->DefineProperty("CMAKE_NEEDS_REQUIRES_STEP_<LANG>_FLAG",
                     cmProperty::VARIABLE,0,0);
  cm->DefineProperty("CMAKE_SHARED_LIBRARY_CREATE_<LANG>_FLAGS",
                     cmProperty::VARIABLE,0,0);
  cm->DefineProperty("CMAKE_SHARED_LIBRARY_<LANG>_FLAGS",
                     cmProperty::VARIABLE,0,0);
  cm->DefineProperty("CMAKE_SHARED_LIBRARY_LINK_<LANG>_FLAGS",
                     cmProperty::VARIABLE,0,0);
  cm->DefineProperty("CMAKE_SHARED_LIBRARY_LINK_DYNAMIC_<LANG>_FLAGS",
                     cmProperty::VARIABLE,0,0);
  cm->DefineProperty("CMAKE_SHARED_LIBRARY_LINK_STATIC_<LANG>_FLAGS",
                     cmProperty::VARIABLE,0,0);
  cm->DefineProperty("CMAKE_SHARED_LIBRARY_PREFIX_<LANG>",
                     cmProperty::VARIABLE,0,0);
  cm->DefineProperty("CMAKE_SHARED_LIBRARY_SUFFIX_<LANG>",
                     cmProperty::VARIABLE,0,0);
  cm->DefineProperty("CMAKE_SHARED_LIBRARY_RUNTIME_<LANG>_FLAG",
                     cmProperty::VARIABLE,0,0);
  cm->DefineProperty("CMAKE_SHARED_LIBRARY_RUNTIME_<LANG>_FLAG_SEP",
                     cmProperty::VARIABLE,0,0);
  cm->DefineProperty("CMAKE_SHARED_LIBRARY_RPATH_LINK_<LANG>_FLAG",
                     cmProperty::VARIABLE,0,0);
  cm->DefineProperty("CMAKE_EXECUTABLE_RUNTIME_<LANG>_FLAG",
                     cmProperty::VARIABLE,0,0);
  cm->DefineProperty("CMAKE_EXECUTABLE_RUNTIME_<LANG>_FLAG_SEP",
                     cmProperty::VARIABLE,0,0);
  cm->DefineProperty("CMAKE_EXECUTABLE_RPATH_LINK_<LANG>_FLAG",
                     cmProperty::VARIABLE,0,0);
  cm->DefineProperty("CMAKE_PLATFORM_REQUIRED_RUNTIME_PATH",
                     cmProperty::VARIABLE,0,0);
  cm->DefineProperty("CMAKE_SHARED_MODULE_CREATE_<LANG>_FLAGS",
                     cmProperty::VARIABLE,0,0);
  cm->DefineProperty("CMAKE_SHARED_MODULE_<LANG>_FLAGS",
                     cmProperty::VARIABLE,0,0);
  cm->DefineProperty("CMAKE_SHARED_MODULE_LINK_DYNAMIC_<LANG>_FLAGS",
                     cmProperty::VARIABLE,0,0);
  cm->DefineProperty("CMAKE_SHARED_MODULE_LINK_STATIC_<LANG>_FLAGS",
                     cmProperty::VARIABLE,0,0);
  cm->DefineProperty("CMAKE_SHARED_MODULE_PREFIX_<LANG>",
                     cmProperty::VARIABLE,0,0);
  cm->DefineProperty("CMAKE_SHARED_MODULE_SUFFIX_<LANG>",
                     cmProperty::VARIABLE,0,0);
  cm->DefineProperty("CMAKE_STATIC_LIBRARY_PREFIX_<LANG>",
                     cmProperty::VARIABLE,0,0);
  cm->DefineProperty("CMAKE_STATIC_LIBRARY_SUFFIX_<LANG>",
                     cmProperty::VARIABLE,0,0);
  cm->DefineProperty("CMAKE_LINK_DEPENDENT_LIBRARY_FILES",
                     cmProperty::VARIABLE,0,0);
  cm->DefineProperty("CMAKE_LINK_DEPENDENT_LIBRARY_DIRS",
                     cmProperty::VARIABLE,0,0);
  cm->DefineProperty("CMAKE_MAKE_INCLUDE_FROM_ROOT",
                     cmProperty::VARIABLE,0,0);
}<|MERGE_RESOLUTION|>--- conflicted
+++ resolved
@@ -897,15 +897,6 @@
       "Variables That Change Behavior");
 
   cm->DefineProperty
-<<<<<<< HEAD
-    ("CMAKE_SUBLIMECLANG_DISABLED", cmProperty::VARIABLE,
-     "Used by the Sublime Text 2 generator to disable SublimeClang in "
-     "generated project files.",
-     "For very large projects SublimeClang might run slowly. Set this variable"
-     " to TRUE to instruct the Sublime Text 2 generator to disable "
-     " SublimeClang in the generated project files.", false,
-     "Variables That Change Behavior");
-=======
     ("CMAKE_DEBUG_TARGET_PROPERTIES", cmProperty::VARIABLE,
      "Enables tracing output for target properties.",
      "This variable can be populated with a list of properties to generate "
@@ -913,7 +904,14 @@
      "only be used when evaluating the INCLUDE_DIRECTORIES target property.  "
      "In that case, it outputs a backtrace for each include directory in "
      "the build.  Default is unset.",false,"Variables That Change Behavior");
->>>>>>> 378899ce
+  cm->DefineProperty
+    ("CMAKE_SUBLIMECLANG_DISABLED", cmProperty::VARIABLE,
+     "Used by the Sublime Text 2 generator to disable SublimeClang in "
+     "generated project files.",
+     "For very large projects SublimeClang might run slowly. Set this variable"
+     " to TRUE to instruct the Sublime Text 2 generator to disable "
+     " SublimeClang in the generated project files.", false,
+     "Variables That Change Behavior");
 
   // Variables defined by CMake that describe the system
 
