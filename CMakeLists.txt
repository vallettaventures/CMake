--- conflicted
+++ resolved
@@ -243,12 +243,9 @@
     ENDIF(NOT CMAKE_BUILD_CURL_SHARED)
     SET(CMAKE_CURL_INCLUDES)
     SET(CMAKE_CURL_LIBRARIES cmcurl)
-<<<<<<< HEAD
     IF(CMAKE_TESTS_CDASH_SERVER)
       SET(CMAKE_CURL_TEST_URL "${CMAKE_TESTS_CDASH_SERVER}/user.php")
     ENDIF(CMAKE_TESTS_CDASH_SERVER)
-=======
->>>>>>> 8c89b5e2
     ADD_SUBDIRECTORY(Utilities/cmcurl)
   ENDIF(CMAKE_USE_SYSTEM_CURL)
 
@@ -258,7 +255,6 @@
     "${CMAKE_CURRENT_BINARY_DIR}/Utilities/cmcompress")
   SET(CMAKE_COMPRESS_LIBRARIES "cmcompress")
   ADD_SUBDIRECTORY(Utilities/cmcompress)
-<<<<<<< HEAD
   IF(CMAKE_USE_SYSTEM_BZIP2)
     FIND_PACKAGE(BZip2)
   ELSE()
@@ -281,9 +277,6 @@
     SET(CMAKE_TAR_LIBRARIES cmlibarchive ${BZIP2_LIBRARIES})
   ENDIF(CMAKE_USE_SYSTEM_LIBARCHIVE)
 
-=======
-  
->>>>>>> 8c89b5e2
   #---------------------------------------------------------------------
   # Build expat library for CMake and CTest.
   IF(CMAKE_USE_SYSTEM_EXPAT)
@@ -344,15 +337,10 @@
 #-----------------------------------------------------------------------
 # The CMake version number.
 SET(CMake_VERSION_MAJOR 2)
-<<<<<<< HEAD
-SET(CMake_VERSION_MINOR 9)
-SET(CMake_VERSION_PATCH 0)
-#SET(CMake_VERSION_TWEAK 0)
-=======
 SET(CMake_VERSION_MINOR 8)
 SET(CMake_VERSION_PATCH 1)
-#SET(CMake_VERSION_RC 5)
->>>>>>> 8c89b5e2
+#SET(CMake_VERSION_TWEAK 0)
+#SET(CMake_VERSION_RC 1)
 
 # Releases define a tweak level.
 IF(DEFINED CMake_VERSION_TWEAK)
