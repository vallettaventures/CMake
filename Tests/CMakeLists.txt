# a macro for tests that have a simple format where the name matches the
# directory and project
MACRO(ADD_TEST_MACRO NAME COMMAND)
  STRING(REPLACE "." "/" dir "${NAME}")
  STRING(REGEX REPLACE "[^.]*\\." "" proj "${NAME}")
  ADD_TEST(${NAME} ${CMAKE_CTEST_COMMAND}
    --build-and-test
    "${CMake_SOURCE_DIR}/Tests/${dir}"
    "${CMake_BINARY_DIR}/Tests/${dir}"
    --build-two-config
    --build-generator ${CMAKE_TEST_GENERATOR}
    --build-makeprogram ${CMAKE_TEST_MAKEPROGRAM}
    --build-project ${proj}
    --test-command ${COMMAND} ${ARGN})
  LIST(APPEND TEST_BUILD_DIRS "${CMake_BINARY_DIR}/Tests/${dir}")
ENDMACRO(ADD_TEST_MACRO)

# Fake a user home directory to avoid polluting the real one.
IF(DEFINED ENV{HOME} AND NOT CTEST_NO_TEST_HOME)
  SET(TEST_HOME "${CMake_BINARY_DIR}/Tests/CMakeFiles/TestHome")
  FILE(MAKE_DIRECTORY "${TEST_HOME}")
  FILE(WRITE "${TEST_HOME}/.cvspass" ":pserver:anoncvs@www.cmake.org:/cvsroot/KWSys A\n")
  SET(TEST_HOME_ENV_CODE "# Fake a user home directory to avoid polluting the real one.
# But provide original ENV{HOME} value in ENV{CTEST_REAL_HOME} for tests that
# need access to the real HOME directory.
SET(ENV{CTEST_REAL_HOME} \"\$ENV{HOME}\")
SET(ENV{HOME} \"${TEST_HOME}\")
")
ENDIF()

# Choose a default configuration for CTest tests.
SET(CTestTest_CONFIG Debug)
IF(NOT CMAKE_CONFIGURATION_TYPES AND CMAKE_BUILD_TYPE)
  SET(CTestTest_CONFIG ${CMAKE_BUILD_TYPE})
ENDIF()

CONFIGURE_FILE(${CMake_SOURCE_DIR}/Tests/EnforceConfig.cmake.in
               ${CMake_BINARY_DIR}/Tests/EnforceConfig.cmake @ONLY)

# Testing
IF(BUILD_TESTING)
  ADD_SUBDIRECTORY(CMakeLib)

  # Collect a list of all test build directories.
  SET(TEST_BUILD_DIRS)

  # Should the long tests be run?
  OPTION(CMAKE_RUN_LONG_TESTS
    "Should the long tests be run (such as Bootstrap)." ON)
  MARK_AS_ADVANCED(CMAKE_RUN_LONG_TESTS)

  IF (CMAKE_RUN_LONG_TESTS)
    OPTION(CTEST_TEST_CTEST
      "Should the tests that run a full sub ctest process be run?"
      OFF)
    MARK_AS_ADVANCED(CTEST_TEST_CTEST)

    OPTION(TEST_KDE4_STABLE_BRANCH
      "Should the KDE4 stable branch test be run?"
      OFF)
    MARK_AS_ADVANCED(TEST_KDE4_STABLE_BRANCH)
  ENDIF (CMAKE_RUN_LONG_TESTS)

  # Should tests that use CVS be run?
  #
  set(do_cvs_tests 0)

  if(EXISTS ${CMAKE_ROOT}/Modules/FindCVS.cmake)
    find_package(CVS QUIET)
  else(EXISTS ${CMAKE_ROOT}/Modules/FindCVS.cmake)
    find_program(CVS_EXECUTABLE NAMES cvs)
  endif(EXISTS ${CMAKE_ROOT}/Modules/FindCVS.cmake)

  if(CVS_EXECUTABLE)
    set(do_cvs_tests 1)
  endif(CVS_EXECUTABLE)

  if(do_cvs_tests AND NOT UNIX)
    if("${CVS_EXECUTABLE}" MATCHES "cygwin")
      set(do_cvs_tests 0)
    endif("${CVS_EXECUTABLE}" MATCHES "cygwin")
  endif(do_cvs_tests AND NOT UNIX)

  # Should CPack tests be run? By default, yes, but...
  #
  # Disable packaging test on Apple 10.3 and below. PackageMaker starts
  # DiskManagementTool as root and disowns it
  # (http://lists.apple.com/archives/installer-dev/2005/Jul/msg00005.html).
  # It is left holding open pipe handles and preventing ProcessUNIX from
  # detecting end-of-data even after its immediate child exits. Then
  # the test hangs until it times out and is killed. This is a
  # well-known bug in kwsys process execution that I would love to get
  # time to fix.
  #
  OPTION(CTEST_TEST_CPACK
    "Should the tests that use '--build-target package' be run?"
    ON)
  MARK_AS_ADVANCED(CTEST_TEST_CPACK)
  SET(CTEST_TEST_OSX_ARCH 0)
  IF(APPLE)
    EXECUTE_PROCESS(
      COMMAND sw_vers -productVersion
      OUTPUT_VARIABLE OSX_VERSION
      OUTPUT_STRIP_TRAILING_WHITESPACE
      )
    IF(OSX_VERSION MATCHES "^10\\.[0123]" OR OSX_VERSION MATCHES "ProductVersion:\t10\\.[0123]")
      MESSAGE(STATUS "Forcing CTEST_TEST_CPACK=OFF on OSX < 10.4")
      MESSAGE(STATUS "OSX_VERSION='${OSX_VERSION}'")
      SET(CTEST_TEST_CPACK OFF)
    ELSE(OSX_VERSION MATCHES "^10\\.[0123]" OR OSX_VERSION MATCHES "ProductVersion:\t10\\.[0123]")
      SET(CTEST_TEST_OSX_ARCH 1)
    ENDIF(OSX_VERSION MATCHES "^10\\.[0123]" OR OSX_VERSION MATCHES "ProductVersion:\t10\\.[0123]")
  ENDIF(APPLE)

  # Use 1500 or CTEST_TEST_TIMEOUT for long test timeout value,
  # whichever is greater.
  SET(CMAKE_LONG_TEST_TIMEOUT 1500)
  IF(CTEST_TEST_TIMEOUT)
    SET(CMAKE_LONG_TEST_TIMEOUT ${CTEST_TEST_TIMEOUT})
  ENDIF(CTEST_TEST_TIMEOUT)
  IF(CMAKE_LONG_TEST_TIMEOUT LESS 1500)
    SET(CMAKE_LONG_TEST_TIMEOUT 1500)
  ENDIF(CMAKE_LONG_TEST_TIMEOUT LESS 1500)

  # add a bunch of standard build-and-test style tests
  ADD_TEST_MACRO(CommandLineTest CommandLineTest)
  ADD_TEST_MACRO(FindPackageTest FindPackageTest)
  ADD_TEST_MACRO(FindModulesExecuteAll FindModulesExecuteAll)
  ADD_TEST_MACRO(StringFileTest StringFileTest)
  ADD_TEST_MACRO(TryCompile TryCompile)
  ADD_TEST_MACRO(TarTest TarTest)
  ADD_TEST_MACRO(SystemInformation SystemInformation)
  ADD_TEST_MACRO(MathTest MathTest)
  IF(MSVC)
    ADD_TEST_MACRO(VSResource VSResource)
  ENDIF()
  ADD_TEST_MACRO(Simple Simple)
  ADD_TEST_MACRO(PreOrder PreOrder)
  ADD_TEST_MACRO(MissingSourceFile MissingSourceFile)
  SET_TESTS_PROPERTIES(MissingSourceFile PROPERTIES
    PASS_REGULAR_EXPRESSION "CMake Error at CMakeLists.txt:3 \\(add_executable\\):[ \r\n]*Cannot find source file \"MissingSourceFile.c\"")
  ADD_TEST_MACRO(COnly COnly)
  ADD_TEST_MACRO(CxxOnly CxxOnly)
  ADD_TEST_MACRO(IPO COnly/COnly)
  ADD_TEST_MACRO(OutDir runtime/OutDir)
  ADD_TEST_MACRO(NewlineArgs NewlineArgs)
  ADD_TEST_MACRO(SetLang SetLang)
  ADD_TEST_MACRO(ExternalOBJ ExternalOBJ)
  ADD_TEST_MACRO(LoadCommand LoadedCommand)
  ADD_TEST_MACRO(LinkDirectory bin/LinkDirectory)
  ADD_TEST_MACRO(LinkLanguage LinkLanguage)
  ADD_TEST_MACRO(LinkLine LinkLine)
  ADD_TEST_MACRO(MacroTest miniMacroTest)
  ADD_TEST_MACRO(FunctionTest miniFunctionTest)
  ADD_TEST_MACRO(ReturnTest ReturnTest)
  ADD_TEST_MACRO(Properties Properties)
  ADD_TEST_MACRO(Assembler HelloAsm)
  ADD_TEST_MACRO(SourceGroups SourceGroups)
  ADD_TEST_MACRO(Preprocess Preprocess)
  ADD_TEST_MACRO(ExportImport ExportImport)
  ADD_TEST_MACRO(Unset Unset)
  ADD_TEST_MACRO(PolicyScope PolicyScope)
  ADD_TEST_MACRO(EmptyLibrary EmptyLibrary)
  SET_TESTS_PROPERTIES(EmptyLibrary PROPERTIES
    PASS_REGULAR_EXPRESSION "CMake Error: CMake can not determine linker language for target:test")
  ADD_TEST_MACRO(CrossCompile CrossCompile)
  SET_TESTS_PROPERTIES(CrossCompile PROPERTIES
    PASS_REGULAR_EXPRESSION "TRY_RUN.. invoked in cross-compiling mode")
  IF("${CMAKE_TEST_GENERATOR}" MATCHES "Make")
    ADD_TEST_MACRO(Policy0002 Policy0002)
  ENDIF("${CMAKE_TEST_GENERATOR}" MATCHES "Make")
  IF(CTEST_TEST_OSX_ARCH)
    ADD_TEST_MACRO(Architecture Architecture)
    SET_TESTS_PROPERTIES(Architecture PROPERTIES
      PASS_REGULAR_EXPRESSION "(file is not of required architecture|does not match cputype|not the architecture being linked)")
  ENDIF(CTEST_TEST_OSX_ARCH)

  LIST(APPEND TEST_BUILD_DIRS ${CMake_TEST_INSTALL_PREFIX})

  SET(CMAKE_BUILD_TEST_SOURCE_DIR "${CMake_SOURCE_DIR}/Tests/COnly")
  SET(CMAKE_BUILD_TEST_BINARY_DIR "${CMake_BINARY_DIR}/Tests/CMakeBuildCOnly")
  CONFIGURE_FILE("${CMake_SOURCE_DIR}/Tests/CMakeBuildTest.cmake.in"
    "${CMake_BINARY_DIR}/Tests/CMakeBuildTest.cmake" @ONLY)
  ADD_TEST(CMakeBuildTest ${CMAKE_CMAKE_COMMAND} -P
    "${CMake_BINARY_DIR}/Tests/CMakeBuildTest.cmake")
  LIST(APPEND TEST_BUILD_DIRS ${CMAKE_BUILD_TEST_BINARY_DIR})

  ADD_TEST_MACRO(Module.CheckTypeSize CheckTypeSize)

  ADD_TEST(LinkFlags-prepare
    ${CMAKE_CTEST_COMMAND} -C \${CTEST_CONFIGURATION_TYPE}
    --build-and-test
    "${CMake_SOURCE_DIR}/Tests/LinkFlags"
    "${CMake_BINARY_DIR}/Tests/LinkFlags"
    --build-generator ${CMAKE_TEST_GENERATOR}
    --build-makeprogram ${CMAKE_TEST_MAKEPROGRAM}
    --build-project LinkFlags
    --build-target LinkFlags
    --build-options -DTEST_CONFIG=\${CTEST_CONFIGURATION_TYPE}
    )
  LIST(APPEND TEST_BUILD_DIRS "${CMake_BINARY_DIR}/Tests/LinkFlags")

  MACRO(ADD_LINK_FLAGS_TEST name depends)
    ADD_TEST(LinkFlags-${name}
      ${CMAKE_CMAKE_COMMAND} --build "${CMake_BINARY_DIR}/Tests/LinkFlags"
      --target LinkFlags_${name} --config \${CTEST_CONFIGURATION_TYPE}
      )
    SET_TESTS_PROPERTIES(LinkFlags-${name} PROPERTIES
      PASS_REGULAR_EXPRESSION "BADFLAG" DEPENDS LinkFlags-${depends})
  ENDMACRO()
  ADD_LINK_FLAGS_TEST(lib prepare)
  ADD_LINK_FLAGS_TEST(dll lib)
  ADD_LINK_FLAGS_TEST(exe dll)
  ADD_LINK_FLAGS_TEST(lib_config exe)
  ADD_LINK_FLAGS_TEST(dll_config lib_config)
  ADD_LINK_FLAGS_TEST(exe_config dll_config)

  # If we are running right now with a UnixMakefiles based generator,
  # build the "Simple" test with the ExtraGenerators, if available
  # This doesn't test whether the generated project files work (unfortunately),
  # mainly it tests that cmake doesn't crash when generating these project files.
  IF(${CMAKE_TEST_GENERATOR} MATCHES "Unix Makefiles"  OR  ${CMAKE_TEST_GENERATOR} MATCHES "KDevelop")
    # check which generators we have
    EXEC_PROGRAM(${CMAKE_CMAKE_COMMAND} ARGS --help OUTPUT_VARIABLE cmakeOutput )
    # check for the Eclipse generator
    IF ("${cmakeOutput}" MATCHES Eclipse)
      ADD_TEST(Simple_EclipseGenerator ${CMAKE_CTEST_COMMAND}
         --build-and-test
         "${CMake_SOURCE_DIR}/Tests/Simple"
         "${CMake_BINARY_DIR}/Tests/Simple_EclipseGenerator"
         --build-two-config
         --build-generator "Eclipse CDT4 - Unix Makefiles"
         --build-makeprogram ${CMAKE_TEST_MAKEPROGRAM}
         --build-project Simple
         --test-command Simple)
      LIST(APPEND TEST_BUILD_DIRS "${CMake_BINARY_DIR}/Tests/Simple_EclipseGenerator")
    ENDIF ("${cmakeOutput}" MATCHES Eclipse)

    # check for the CodeBlocks generator
    IF ("${cmakeOutput}" MATCHES CodeBlocks)
      ADD_TEST(Simple_CodeBlocksGenerator ${CMAKE_CTEST_COMMAND}
         --build-and-test
         "${CMake_SOURCE_DIR}/Tests/Simple"
         "${CMake_BINARY_DIR}/Tests/Simple_CodeBlocksGenerator"
         --build-two-config
         --build-generator "CodeBlocks - Unix Makefiles"
         --build-makeprogram ${CMAKE_TEST_MAKEPROGRAM}
         --build-project Simple
         --test-command Simple)
      LIST(APPEND TEST_BUILD_DIRS "${CMake_BINARY_DIR}/Tests/Simple_CodeBlocksGenerator")
    ENDIF ("${cmakeOutput}" MATCHES CodeBlocks)
    # check for the KDevelop3 generator
    IF ("${cmakeOutput}" MATCHES KDevelop3)
      ADD_TEST(Simple_KDevelop3Generator ${CMAKE_CTEST_COMMAND}
         --build-and-test
         "${CMake_SOURCE_DIR}/Tests/Simple"
         "${CMake_BINARY_DIR}/Tests/Simple_KDevelop3Generator"
         --build-two-config
         --build-generator "KDevelop3 - Unix Makefiles"
         --build-makeprogram ${CMAKE_TEST_MAKEPROGRAM}
         --build-project Simple
         --test-command Simple)
      LIST(APPEND TEST_BUILD_DIRS "${CMake_BINARY_DIR}/Tests/Simple_KDevelop3Generator")
    ENDIF ("${cmakeOutput}" MATCHES KDevelop3)

  ENDIF(${CMAKE_TEST_GENERATOR} MATCHES "Unix Makefiles"  OR  ${CMAKE_TEST_GENERATOR} MATCHES "KDevelop")

  # test for correct sub-project generation
  # not implemented in VS6 or Xcode
  IF(NOT MSVC60 AND NOT XCODE AND NOT MSVC70)
    # run cmake and configure all of SubProject
    # but only build the independent executable car
    ADD_TEST(SubProject ${CMAKE_CTEST_COMMAND}
      --build-and-test
      "${CMake_SOURCE_DIR}/Tests/SubProject"
      "${CMake_BINARY_DIR}/Tests/SubProject"
      --build-project SubProject
      --build-generator ${CMAKE_TEST_GENERATOR}
      --build-makeprogram ${CMAKE_TEST_MAKEPROGRAM}
      --build-target car
      --test-command car
      )
    # For stage 2, do not run cmake again.
    # Then build the foo sub project which should build
    # the bar library which should be referenced because
    # foo links to the static library bar, but bar is not
    # directly in the foo sub project
    ADD_TEST(SubProject-Stage2  ${CMAKE_CTEST_COMMAND}
      --build-and-test
      "${CMake_SOURCE_DIR}/Tests/SubProject/foo"
      "${CMake_BINARY_DIR}/Tests/SubProject/foo"
      --build-generator ${CMAKE_TEST_GENERATOR}
      --build-makeprogram ${CMAKE_TEST_MAKEPROGRAM}
      --build-nocmake
      --build-project foo
      --build-target foo
      --test-command foo
      )
    SET_TESTS_PROPERTIES ( SubProject-Stage2 PROPERTIES DEPENDS SubProject)
    LIST(APPEND TEST_BUILD_DIRS "${CMake_BINARY_DIR}/Tests/SubProject")
  ENDIF(NOT MSVC60 AND NOT XCODE AND NOT MSVC70)

  IF (CMAKE_STRICT)
    ADD_TEST_MACRO(DocTest DocTest)
  ENDIF (CMAKE_STRICT)
  # macro to add a test that will build a nightly release
  # of CMake for given platform using the release scripts
  MACRO(ADD_NIGHTLY_BUILD_TEST name script)
    SET(_TEST_DIR "${CMake_BINARY_DIR}/Tests/${name}")
    FILE(MAKE_DIRECTORY "${_TEST_DIR}")
    FILE(WRITE "${_TEST_DIR}/nightly-cmake.sh"
      "cd ${_TEST_DIR}
${CMake_BINARY_DIR}/bin/cmake -DCMAKE_CREATE_VERSION=next -P ${CMake_SOURCE_DIR}/Utilities/Release/${script}
${CMake_BINARY_DIR}/bin/cmake -DVERSION=master -P ${CMake_SOURCE_DIR}/Utilities/Release/upload_release.cmake
    ")
    ADD_TEST(${name} /bin/sh ${_TEST_DIR}/nightly-cmake.sh)
    IF(COMMAND SET_TESTS_PROPERTIES AND COMMAND GET_TEST_PROPERTY)
      SET_TESTS_PROPERTIES (${name} PROPERTIES TIMEOUT ${CMAKE_LONG_TEST_TIMEOUT})
    ENDIF(COMMAND SET_TESTS_PROPERTIES AND COMMAND GET_TEST_PROPERTY)
  ENDMACRO(ADD_NIGHTLY_BUILD_TEST)
  IF(CMAKE_BUILD_NIGHTLY_RELEASES)
    ADD_NIGHTLY_BUILD_TEST(CMakeNightlyWindows
      dash2win64_release.cmake)
    ADD_NIGHTLY_BUILD_TEST(CMakeNightlyMac
      dashmacmini2_release.cmake)
    ADD_NIGHTLY_BUILD_TEST(CMakeNightlyLinux
      magrathea_release.cmake)
  ENDIF(CMAKE_BUILD_NIGHTLY_RELEASES)

  # add tests with more complex invocations
  ADD_TEST(Framework ${CMAKE_CTEST_COMMAND}
    --build-and-test
    "${CMake_SOURCE_DIR}/Tests/Framework"
    "${CMake_BINARY_DIR}/Tests/Framework"
    --build-two-config
    --build-generator ${CMAKE_TEST_GENERATOR}
    --build-makeprogram ${CMAKE_TEST_MAKEPROGRAM}
    --build-project Framework
    --build-options
    "-DCMAKE_INSTALL_PREFIX:PATH=${CMake_BINARY_DIR}/Tests/Framework/Install"
    --test-command bar)
  LIST(APPEND TEST_BUILD_DIRS "${CMake_BINARY_DIR}/Tests/Framework")

  ADD_TEST(TargetName ${CMAKE_CTEST_COMMAND}
    --build-and-test
    "${CMake_SOURCE_DIR}/Tests/TargetName"
    "${CMake_BINARY_DIR}/Tests/TargetName"
    --build-two-config
    --build-generator ${CMAKE_TEST_GENERATOR}
    --build-makeprogram ${CMAKE_TEST_MAKEPROGRAM}
    --build-project TargetName
    --test-command ${CMAKE_CMAKE_COMMAND} -E compare_files
    ${CMake_SOURCE_DIR}/Tests/TargetName/scripts/hello_world
    ${CMake_BINARY_DIR}/Tests/TargetName/scripts/hello_world)
  LIST(APPEND TEST_BUILD_DIRS "${CMake_BINARY_DIR}/Tests/TargetName")

  ADD_TEST(LibName ${CMAKE_CTEST_COMMAND}
    --build-and-test
    "${CMake_SOURCE_DIR}/Tests/LibName"
    "${CMake_BINARY_DIR}/Tests/LibName"
    --build-two-config
    --build-generator ${CMAKE_TEST_GENERATOR}
    --build-makeprogram ${CMAKE_TEST_MAKEPROGRAM}
    --build-project LibName
    --build-exe-dir "${CMake_BINARY_DIR}/Tests/LibName/lib"
    --test-command foobar
    )
  LIST(APPEND TEST_BUILD_DIRS "${CMake_BINARY_DIR}/Tests/LibName")

  ADD_TEST(CustComDepend ${CMAKE_CTEST_COMMAND}
    --build-and-test
    "${CMake_SOURCE_DIR}/Tests/CustComDepend"
    "${CMake_BINARY_DIR}/Tests/CustComDepend"
    --build-two-config
    --build-generator ${CMAKE_TEST_GENERATOR}
    --build-makeprogram ${CMAKE_TEST_MAKEPROGRAM}
    --build-project CustComDepend
    --build-exe-dir "${CMake_BINARY_DIR}/Tests/CustComDepend/bin"
    --test-command foo bar.c
    )
  LIST(APPEND TEST_BUILD_DIRS "${CMake_BINARY_DIR}/Tests/CustComDepend")

  ADD_TEST(CustomCommand  ${CMAKE_CTEST_COMMAND}
    --build-and-test
    "${CMake_SOURCE_DIR}/Tests/CustomCommand"
    "${CMake_BINARY_DIR}/Tests/CustomCommand"
    --build-two-config
    --build-generator ${CMAKE_TEST_GENERATOR}
    --build-project CustomCommand
    --build-makeprogram ${CMAKE_TEST_MAKEPROGRAM}
    --build-exe-dir "${CMake_BINARY_DIR}/Tests/CustomCommand/bin"
    --test-command CustomCommand
    )
  LIST(APPEND TEST_BUILD_DIRS "${CMake_BINARY_DIR}/Tests/CustomCommand")

  ADD_TEST(CustomCommandWorkingDirectory  ${CMAKE_CTEST_COMMAND}
    --build-and-test
    "${CMake_SOURCE_DIR}/Tests/CustomCommandWorkingDirectory"
    "${CMake_BINARY_DIR}/Tests/CustomCommandWorkingDirectory"
    --build-two-config
    --build-generator ${CMAKE_TEST_GENERATOR}
    --build-project TestWorkingDir
    --build-makeprogram ${CMAKE_TEST_MAKEPROGRAM}
    --test-command working
    )
  LIST(APPEND TEST_BUILD_DIRS "${CMake_BINARY_DIR}/Tests/CustomCommandWorkingDirectory")

   #ADD_TEST(SimpleExclude ${CMAKE_CTEST_COMMAND}
   #  --build-and-test
   #  "${CMake_SOURCE_DIR}/Tests/SimpleExclude"
   #  "${CMake_BINARY_DIR}/Tests/SimpleExclude"
   #  --build-generator ${CMAKE_TEST_GENERATOR}
   #  --build-project SimpleExclude
   #  --build-makeprogram ${CMAKE_TEST_MAKEPROGRAM}
   #  --build-two-config
   #  --test-command t4
   #--test-command "${CMAKE_COMMAND}"
   #"-DCONFIGURATION=\${CTEST_CONFIGURATION_TYPE}"
   #-P "${CMake_BINARY_DIR}/Tests/SimpleExclude/run.cmake"
   #)

#  ADD_TEST(SameName  ${CMAKE_CTEST_COMMAND}
#    --build-and-test
#    "${CMake_SOURCE_DIR}/Tests/SameName"
#    "${CMake_BINARY_DIR}/Tests/SameName"
#    --build-generator ${CMAKE_TEST_GENERATOR}
#    --build-project SameName
#    --build-makeprogram ${CMAKE_TEST_MAKEPROGRAM}
#    --build-two-config
#    --test-command
#    "${CMake_BINARY_DIR}/Tests/SameName/Exe1/mytest2")

  ADD_TEST(OutOfSource ${CMAKE_CTEST_COMMAND}
    --build-and-test
    "${CMake_SOURCE_DIR}/Tests/OutOfSource"
    "${CMake_BINARY_DIR}/Tests/OutOfSource"
    --build-generator ${CMAKE_TEST_GENERATOR}
    --build-project OutOfSource
    --build-makeprogram ${CMAKE_TEST_MAKEPROGRAM}
    --build-two-config
    --test-command
    "${CMake_BINARY_DIR}/Tests/OutOfSource/SubDir/OutOfSourceSubdir/simple")
  LIST(APPEND TEST_BUILD_DIRS "${CMake_BINARY_DIR}/Tests/OutOfSource")
  LIST(APPEND TEST_BUILD_DIRS "${CMake_BINARY_DIR}/Tests/OutOfSourceDeep")
  LIST(APPEND TEST_BUILD_DIRS "${CMake_BINARY_DIR}/Tests/OutOfBinary")

  ADD_TEST(BuildDepends ${CMAKE_CTEST_COMMAND}
    --build-and-test
    "${CMake_SOURCE_DIR}/Tests/BuildDepends"
    "${CMake_BINARY_DIR}/Tests/BuildDepends"
    --build-generator ${CMAKE_TEST_GENERATOR}
    --build-project BuildDepends
    --build-makeprogram ${CMAKE_TEST_MAKEPROGRAM}
    )
  LIST(APPEND TEST_BUILD_DIRS "${CMake_BINARY_DIR}/Tests/BuildDepends")

  SET(SimpleInstallInstallDir
    "${CMake_BINARY_DIR}/Tests/SimpleInstall/InstallDirectory")
  ADD_TEST(SimpleInstall ${CMAKE_CTEST_COMMAND}
    --build-and-test
    "${CMake_SOURCE_DIR}/Tests/SimpleInstall"
    "${CMake_BINARY_DIR}/Tests/SimpleInstall"
    --build-generator ${CMAKE_TEST_GENERATOR}
    --build-project TestSimpleInstall
    --build-makeprogram ${CMAKE_TEST_MAKEPROGRAM}
    --build-two-config
    --build-options
    "-DCMAKE_INSTALL_PREFIX:PATH=${SimpleInstallInstallDir}"
    "-DCTEST_TEST_CPACK:BOOL=${CTEST_TEST_CPACK}"
    --test-command   ${SimpleInstallInstallDir}/MyTest/bin/SimpleInstExe)
  LIST(APPEND TEST_BUILD_DIRS "${CMake_BINARY_DIR}/Tests/SimpleInstall")
  ADD_TEST(SimpleInstall-Stage2 ${CMAKE_CTEST_COMMAND}
    --build-and-test
    "${CMake_SOURCE_DIR}/Tests/SimpleInstallS2"
    "${CMake_BINARY_DIR}/Tests/SimpleInstallS2"
    --build-generator ${CMAKE_TEST_GENERATOR}
    --build-project TestSimpleInstall
    --build-makeprogram ${CMAKE_TEST_MAKEPROGRAM}
    --build-two-config
    --build-options
    "-DCMAKE_INSTALL_PREFIX:PATH=${SimpleInstallInstallDir}"
    "-DSTAGE2:BOOL=1"
    --test-command   ${SimpleInstallInstallDir}/MyTest/bin/SimpleInstExeS2)
  LIST(APPEND TEST_BUILD_DIRS "${CMake_BINARY_DIR}/Tests/SimpleInstallS2")

  # By default, run the CPackComponents test if the CTEST_TEST_CPACK
  # option is ON:
  #
  set(CTEST_RUN_CPackComponents ${CTEST_TEST_CPACK})
  set(CTEST_package_X11_TEST ${CTEST_TEST_CPACK})
  set(CTEST_RUN_CPackComponentsForAll ${CTEST_TEST_CPACK})

  find_program(NSIS_MAKENSIS_EXECUTABLE NAMES makensis
    PATHS [HKEY_LOCAL_MACHINE\\SOFTWARE\\NSIS]
    DOC "makensis program location"
    )

  # But on Windows, only run the CPackComponents test if the NSIS
  # installer builder is available:
  #
  if(WIN32)
    if(NSIS_MAKENSIS_EXECUTABLE)
      set(CTEST_RUN_CPackComponents ON)
    else(NSIS_MAKENSIS_EXECUTABLE)
      set(CTEST_RUN_CPackComponents OFF)
      set(CTEST_package_X11_TEST OFF)
    endif(NSIS_MAKENSIS_EXECUTABLE)
  endif(WIN32)

  IF(CTEST_RUN_CPackComponents)
    set(CPackComponents_EXTRA_OPTIONS)
    if(APPLE)
      set(CPackComponents_EXTRA_OPTIONS -DCPACK_BINARY_DRAGNDROP:BOOL=ON)
    endif(APPLE)
    if(NSIS_MAKENSIS_EXECUTABLE)
      set(CPackComponents_EXTRA_OPTIONS ${CPackComponents_EXTRA_OPTIONS}
        -DCPACK_BINARY_NSIS:BOOL=ON)
    endif(NSIS_MAKENSIS_EXECUTABLE)

    ADD_TEST(CPackComponents ${CMAKE_CTEST_COMMAND}
      --build-and-test
      "${CMake_SOURCE_DIR}/Tests/CPackComponents"
      "${CMake_BINARY_DIR}/Tests/CPackComponents"
      --build-generator ${CMAKE_TEST_GENERATOR}
      --build-project CPackComponents
      --build-makeprogram ${CMAKE_TEST_MAKEPROGRAM}
      --build-two-config
      --build-target package
      --build-options
        -DCPACK_BINARY_DEB:BOOL=${CPACK_BINARY_DEB}
        -DCPACK_BINARY_RPM:BOOL=${CPACK_BINARY_RPM}
        ${CPackComponents_EXTRA_OPTIONS}
        --graphviz=CPackComponents.dot
      --test-command ${CMAKE_CMAKE_COMMAND}
        "-DCPackComponents_BINARY_DIR:PATH=${CMake_BINARY_DIR}/Tests/CPackComponents"
        -P "${CMake_SOURCE_DIR}/Tests/CPackComponents/VerifyResult.cmake")
    LIST(APPEND TEST_BUILD_DIRS "${CMake_BINARY_DIR}/Tests/CPackComponents")
  ENDIF(CTEST_RUN_CPackComponents)

  IF(CTEST_RUN_CPackComponentsForAll)
    set(CPackComponentsForAll_EXTRA_OPTIONS)

    set(CPackRun_CPackGen  "-DCPackGen=ZIP")
    set(CPackRun_CPackCommand "-DCPackCommand=${CMAKE_CPACK_COMMAND}")
    set(CPackRun_CPackComponentWay "-DCPackComponentWay=default")

    ADD_TEST(CPackComponentsForAll-ZIP-default ${CMAKE_CTEST_COMMAND}
      --build-and-test
      "${CMake_SOURCE_DIR}/Tests/CPackComponentsForAll"
      "${CMake_BINARY_DIR}/Tests/CPackComponentsForAll/buildZIP-NoComponent"
      --build-generator ${CMAKE_TEST_GENERATOR}
      --build-project CPackComponentsForAll
      --build-makeprogram ${CMAKE_TEST_MAKEPROGRAM}
      --build-options
        -DCPACK_BINARY_ZIP:BOOL=ON
        ${CPackComponentsForAll_EXTRA_OPTIONS}
        --graphviz=CPackComponentsForAll.dot
      --test-command ${CMAKE_CMAKE_COMMAND}
        "-DCPackComponentsForAll_BINARY_DIR:PATH=${CMake_BINARY_DIR}/Tests/CPackComponentsForAll/buildZIP-NoComponent"
        "${CPackRun_CPackCommand}"
        "${CPackRun_CPackGen}"
        "${CPackRun_CPackComponentWay}"
        -P "${CMake_SOURCE_DIR}/Tests/CPackComponentsForAll/RunCPackVerifyResult.cmake")

    LIST(APPEND TEST_BUILD_DIRS "${CMake_BINARY_DIR}/Tests/CPackComponentsForAll")
  ENDIF(CTEST_RUN_CPackComponentsForAll)

  # By default, turn this test off (because it takes a long time...)
  #
  if(NOT DEFINED CTEST_RUN_CPackTestAllGenerators)
    set(CTEST_RUN_CPackTestAllGenerators OFF)

    # ...but: if it appears to be a coverage dashboard, or long tests are
    # on, then set it to the generic CTEST_TEST_CPACK setting.
    #
    if(CMAKE_CXX_FLAGS MATCHES "-ftest-coverage" OR
      NOT "$ENV{COVFILE}" STREQUAL "" OR
      CMAKE_RUN_LONG_TESTS)
      set(CTEST_RUN_CPackTestAllGenerators ${CTEST_TEST_CPACK})
    endif(CMAKE_CXX_FLAGS MATCHES "-ftest-coverage" OR
      NOT "$ENV{COVFILE}" STREQUAL "" OR
      CMAKE_RUN_LONG_TESTS)
  endif(NOT DEFINED CTEST_RUN_CPackTestAllGenerators)

  IF(CTEST_RUN_CPackTestAllGenerators)
    ADD_TEST(CPackTestAllGenerators ${CMAKE_CTEST_COMMAND}
      --build-and-test
      "${CMake_SOURCE_DIR}/Tests/CPackTestAllGenerators"
      "${CMake_BINARY_DIR}/Tests/CPackTestAllGenerators"
      --build-generator ${CMAKE_TEST_GENERATOR}
      --build-project CPackTestAllGenerators
      --build-makeprogram ${CMAKE_TEST_MAKEPROGRAM}
      --test-command
      ${CMAKE_CMAKE_COMMAND}
        -D dir=${CMake_BINARY_DIR}/Tests/CPackTestAllGenerators
        -D cpack=${CMAKE_CPACK_COMMAND}
        -P ${CMake_SOURCE_DIR}/Tests/CPackTestAllGenerators/RunCPack.cmake
      )
    LIST(APPEND TEST_BUILD_DIRS "${CMake_BINARY_DIR}/Tests/CPackTestAllGenerators")
  ENDIF(CTEST_RUN_CPackTestAllGenerators)

  IF(CTEST_package_X11_TEST)
    SET(X11_build_target_arg --build-target package)
  ELSE(CTEST_package_X11_TEST)
    SET(X11_build_target_arg)
  ENDIF(CTEST_package_X11_TEST)

  ADD_TEST(X11 ${CMAKE_CTEST_COMMAND}
    --build-and-test
    "${CMake_SOURCE_DIR}/Tests/X11"
    "${CMake_BINARY_DIR}/Tests/X11"
    --build-generator ${CMAKE_TEST_GENERATOR}
    --build-project UseX11
    --build-makeprogram ${CMAKE_TEST_MAKEPROGRAM}
    --build-two-config
    ${X11_build_target_arg}
    --test-command  UseX11)
  LIST(APPEND TEST_BUILD_DIRS "${CMake_BINARY_DIR}/Tests/X11")

  if(NOT DEFINED CTEST_RUN_CMakeTestAllGenerators)
    set(CTEST_RUN_CMakeTestAllGenerators ON)
  endif(NOT DEFINED CTEST_RUN_CMakeTestAllGenerators)

  IF(CTEST_RUN_CMakeTestAllGenerators)
    ADD_TEST(CMakeTestAllGenerators ${CMAKE_CMAKE_COMMAND}
        -D dir=${CMake_BINARY_DIR}/Tests/CMakeTestAllGenerators
        -D CMake_SOURCE_DIR=${CMake_SOURCE_DIR}
        -P ${CMake_SOURCE_DIR}/Tests/CMakeTestAllGenerators/RunCMake.cmake
      )
    LIST(APPEND TEST_BUILD_DIRS
      "${CMake_BINARY_DIR}/Tests/CMakeTestAllGenerators")
  ENDIF(CTEST_RUN_CMakeTestAllGenerators)

  if(NOT DEFINED CTEST_RUN_CMakeTestBadCommandLines)
    set(CTEST_RUN_CMakeTestBadCommandLines ON)
  endif(NOT DEFINED CTEST_RUN_CMakeTestBadCommandLines)

  IF(CTEST_RUN_CMakeTestBadCommandLines)
    ADD_TEST(CMakeTestBadCommandLines ${CMAKE_CMAKE_COMMAND}
        -D dir=${CMake_BINARY_DIR}/Tests/CMakeTestBadCommandLines
        -D gen=${CMAKE_TEST_GENERATOR}
        -D CMake_SOURCE_DIR=${CMake_SOURCE_DIR}
        -P ${CMake_SOURCE_DIR}/Tests/CMakeTestBadCommandLines/RunCMake.cmake
      )
    LIST(APPEND TEST_BUILD_DIRS
      "${CMake_BINARY_DIR}/Tests/CMakeTestBadCommandLines")
  ENDIF(CTEST_RUN_CMakeTestBadCommandLines)

  if(NOT DEFINED CTEST_RUN_CMakeTestMultipleConfigures)
    set(CTEST_RUN_CMakeTestMultipleConfigures ON)
  endif(NOT DEFINED CTEST_RUN_CMakeTestMultipleConfigures)

  IF(CTEST_RUN_CMakeTestMultipleConfigures)
    ADD_TEST(CMakeTestMultipleConfigures ${CMAKE_CMAKE_COMMAND}
        -D dir=${CMake_BINARY_DIR}/Tests/CMakeTestMultipleConfigures
        -D gen=${CMAKE_TEST_GENERATOR}
        -D CMake_SOURCE_DIR=${CMake_SOURCE_DIR}
        -P ${CMake_SOURCE_DIR}/Tests/CMakeTestMultipleConfigures/RunCMake.cmake
      )
    LIST(APPEND TEST_BUILD_DIRS
      "${CMake_BINARY_DIR}/Tests/CMakeTestMultipleConfigures")
  ENDIF(CTEST_RUN_CMakeTestMultipleConfigures)

  ADD_TEST(LoadedCommandOneConfig  ${CMAKE_CTEST_COMMAND}
    --build-and-test
    "${CMake_SOURCE_DIR}/Tests/LoadCommandOneConfig"
    "${CMake_BINARY_DIR}/Tests/LoadCommandOneConfig"
    --build-generator ${CMAKE_TEST_GENERATOR}
    --build-project LoadCommand
    --build-makeprogram ${CMAKE_TEST_MAKEPROGRAM}
    --test-command  LoadedCommand
    )
  LIST(APPEND TEST_BUILD_DIRS "${CMake_BINARY_DIR}/Tests/LoadCommandOneConfig")

  # Como does not seem to support shared libraries.
  GET_FILENAME_COMPONENT(CMAKE_BASE_NAME ${CMAKE_CXX_COMPILER} NAME_WE)
  IF(CMAKE_BASE_NAME MATCHES "^como$")
    SET(COMPILER_IS_COMO 1)
  ENDIF(CMAKE_BASE_NAME MATCHES "^como$")
  IF(NOT COMPILER_IS_COMO)
    SET(COMPLEX_TEST_CMAKELIB 1)
    IF(CMAKE_TEST_DIFFERENT_GENERATOR OR CMAKE_TEST_SYSTEM_LIBRARIES)
      SET(COMPLEX_TEST_CMAKELIB 0)
    ENDIF(CMAKE_TEST_DIFFERENT_GENERATOR OR CMAKE_TEST_SYSTEM_LIBRARIES)
    IF(BORLAND)
      SET(COMPLEX_TEST_CMAKELIB 0)
    ENDIF(BORLAND)
    ADD_TEST(complex  ${CMAKE_CTEST_COMMAND}
      --build-and-test
      "${CMake_SOURCE_DIR}/Tests/Complex"
      "${CMake_BINARY_DIR}/Tests/Complex"
      --build-two-config
      --build-config-sample "${CMAKE_CTEST_COMMAND}"
      --build-generator ${CMAKE_TEST_GENERATOR}
      --build-project Complex
      --build-makeprogram ${CMAKE_TEST_MAKEPROGRAM}
      --build-exe-dir "${CMake_BINARY_DIR}/Tests/Complex/bin"
      --build-options
      -DCOMPLEX_TEST_CMAKELIB:BOOL=${COMPLEX_TEST_CMAKELIB}
      -DCMAKE_BUILD_TYPE:STRING=${CMAKE_BUILD_TYPE}
      --test-command complex
      )
    LIST(APPEND TEST_BUILD_DIRS "${CMake_BINARY_DIR}/Tests/Complex")

    ADD_TEST(complexOneConfig  ${CMAKE_CTEST_COMMAND}
      --build-and-test
      "${CMake_SOURCE_DIR}/Tests/ComplexOneConfig"
      "${CMake_BINARY_DIR}/Tests/ComplexOneConfig"
      --build-generator ${CMAKE_TEST_GENERATOR}
      --build-project Complex
      --build-makeprogram ${CMAKE_TEST_MAKEPROGRAM}
      --build-exe-dir "${CMake_BINARY_DIR}/Tests/ComplexOneConfig/bin"
      --build-options
      -DCOMPLEX_TEST_CMAKELIB:BOOL=${COMPLEX_TEST_CMAKELIB}
      -DCMAKE_BUILD_TYPE:STRING=${CMAKE_BUILD_TYPE}
      --test-command complex)
    LIST(APPEND TEST_BUILD_DIRS "${CMake_BINARY_DIR}/Tests/ComplexOneConfig")
    # because of the registry write these tests depend on each other
    SET_TESTS_PROPERTIES ( complex PROPERTIES DEPENDS complexOneConfig)

# This fails on VS 70
# works on Xcode and makefiles
#      ADD_TEST(ConvLibrary ${CMAKE_CTEST_COMMAND}
#        --build-and-test
#        "${CMake_SOURCE_DIR}/Tests/ConvLibrary"
#        "${CMake_BINARY_DIR}/Tests/ConvLibrary"
#        --build-two-config
#        --build-generator ${CMAKE_TEST_GENERATOR}
#        --build-makeprogram ${CMAKE_TEST_MAKEPROGRAM}
#        --build-project ConvLibrary
#        --test-command bartest)


#    ADD_TEST(complexRelativePaths  ${CMAKE_CTEST_COMMAND}
#      --build-and-test
#      "${CMake_SOURCE_DIR}/Tests/ComplexRelativePaths"
#      "${CMake_BINARY_DIR}/Tests/ComplexRelativePaths"
#      --build-generator ${CMAKE_TEST_GENERATOR}
#      --build-project complex
#      --build-makeprogram ${CMAKE_TEST_MAKEPROGRAM}
#      --build-exe-dir "${CMake_BINARY_DIR}/Tests/ComplexRelativePaths/bin"
#      --build-options -DCMAKE_USE_RELATIVE_PATHS:BOOL=ON
#      --test-command complex)

  ENDIF(NOT COMPILER_IS_COMO)

  ADD_TEST(Example ${CMAKE_CTEST_COMMAND}
    --build-and-test
    "${CMake_SOURCE_DIR}/Example"
    "${CMake_BINARY_DIR}/Example"
    --build-generator ${CMAKE_TEST_GENERATOR}
    --build-project HELLO
    --build-makeprogram ${CMAKE_TEST_MAKEPROGRAM}
    --build-exe-dir "${CMake_BINARY_DIR}/Example/Demo"
    --test-command helloDemo
    )
  LIST(APPEND TEST_BUILD_DIRS "${CMake_BINARY_DIR}/Example")

  ADD_TEST(Environment ${CMAKE_CTEST_COMMAND}
    --build-and-test
    "${CMake_SOURCE_DIR}/Tests/Environment"
    "${CMake_BINARY_DIR}/Tests/Environment"
    --build-generator ${CMAKE_TEST_GENERATOR}
    --build-project EnvironmentProj
    --build-makeprogram ${CMAKE_TEST_MAKEPROGRAM}
    --build-exe-dir "${CMake_BINARY_DIR}/Tests/Environment"
    --force-new-ctest-process
    --test-command ${CMAKE_CTEST_COMMAND} -V
    )
  LIST(APPEND TEST_BUILD_DIRS "${CMake_BINARY_DIR}/Tests/Environment")

  ADD_TEST(ExternalProject ${CMAKE_CTEST_COMMAND}
    --build-and-test
    "${CMake_SOURCE_DIR}/Tests/ExternalProject"
    "${CMake_BINARY_DIR}/Tests/ExternalProject"
    --build-generator ${CMAKE_TEST_GENERATOR}
    --build-project ExternalProjectTest
    --build-makeprogram ${CMAKE_TEST_MAKEPROGRAM}
    --build-exe-dir "${CMake_BINARY_DIR}/Tests/ExternalProject"
    --force-new-ctest-process
    --test-command ${CMAKE_CTEST_COMMAND} -V
    )
  LIST(APPEND TEST_BUILD_DIRS "${CMake_BINARY_DIR}/Tests/ExternalProject")
  # The ExternalProject test takes 900 seconds on some machines!
  GET_TEST_PROPERTY(ExternalProject TIMEOUT PREVIOUS_TIMEOUT)
  IF("${PREVIOUS_TIMEOUT}" MATCHES NOTFOUND)
    SET_TESTS_PROPERTIES(ExternalProject PROPERTIES TIMEOUT 1000)
  ENDIF("${PREVIOUS_TIMEOUT}" MATCHES NOTFOUND)

  # do each of the tutorial steps
  FOREACH(STP RANGE 1 7)
    ADD_TEST(TutorialStep${STP} ${CMAKE_CTEST_COMMAND}
      --build-and-test
      "${CMake_SOURCE_DIR}/Tests/Tutorial/Step${STP}"
      "${CMake_BINARY_DIR}/Tests/Tutorial/Step${STP}"
      --build-two-config
      --build-generator ${CMAKE_TEST_GENERATOR}
      --build-makeprogram ${CMAKE_TEST_MAKEPROGRAM}
      --build-project Tutorial
      --test-command Tutorial 25.0)
  ENDFOREACH(STP)
  LIST(APPEND TEST_BUILD_DIRS "${CMake_BINARY_DIR}/Tests/Tutorial")

  ADD_TEST(testing ${CMAKE_CTEST_COMMAND} -C \${CTEST_CONFIGURATION_TYPE}
    --build-and-test
    "${CMake_SOURCE_DIR}/Tests/Testing"
    "${CMake_BINARY_DIR}/Tests/Testing"
    --build-generator ${CMAKE_TEST_GENERATOR}
    --build-project Testing
    --build-makeprogram ${CMAKE_TEST_MAKEPROGRAM}
    --test-command ${CMAKE_CTEST_COMMAND} -C \${CTEST_CONFIGURATION_TYPE}
    )
  SET_TESTS_PROPERTIES(testing PROPERTIES PASS_REGULAR_EXPRESSION "Passed")
  LIST(APPEND TEST_BUILD_DIRS "${CMake_BINARY_DIR}/Tests/Testing")

  ADD_TEST(wrapping  ${CMAKE_CTEST_COMMAND}
    --build-and-test
    "${CMake_SOURCE_DIR}/Tests/Wrapping"
    "${CMake_BINARY_DIR}/Tests/Wrapping"
    --build-generator ${CMAKE_TEST_GENERATOR}
    --build-project Wrapping
    --build-makeprogram ${CMAKE_TEST_MAKEPROGRAM}
    --build-exe-dir "${CMake_BINARY_DIR}/Tests/Wrapping/bin"
    --test-command wrapping
    )
  ADD_TEST(qtwrapping  ${CMAKE_CTEST_COMMAND}
    --build-and-test
    "${CMake_SOURCE_DIR}/Tests/Wrapping"
    "${CMake_BINARY_DIR}/Tests/Wrapping"
    --build-generator ${CMAKE_TEST_GENERATOR}
    --build-project Wrapping
    --build-makeprogram ${CMAKE_TEST_MAKEPROGRAM}
    --build-exe-dir "${CMake_BINARY_DIR}/Tests/Wrapping/bin"
      --test-command qtwrapping
      )
  LIST(APPEND TEST_BUILD_DIRS "${CMake_BINARY_DIR}/Tests/Wrapping")

  ADD_TEST(testdriver1 ${CMAKE_CTEST_COMMAND}
    --build-and-test
    "${CMake_SOURCE_DIR}/Tests/TestDriver"
    "${CMake_BINARY_DIR}/Tests/TestDriver"
    --build-generator ${CMAKE_TEST_GENERATOR}
    --build-makeprogram ${CMAKE_TEST_MAKEPROGRAM}
    --build-exe-dir "${CMake_BINARY_DIR}/Tests/Wrapping/bin"
    --build-project TestDriverTest
    --test-command TestDriverTest test1
    )

  ADD_TEST(testdriver2 ${CMAKE_CTEST_COMMAND}
    --build-and-test
    "${CMake_SOURCE_DIR}/Tests/TestDriver"
    "${CMake_BINARY_DIR}/Tests/TestDriver"
    --build-generator ${CMAKE_TEST_GENERATOR}
    --build-makeprogram ${CMAKE_TEST_MAKEPROGRAM}
    --build-exe-dir "${CMake_BINARY_DIR}/Tests/Wrapping/bin"
    --build-project TestDriverTest
    --test-command TestDriverTest test2
    )

  ADD_TEST(testdriver3  ${CMAKE_CTEST_COMMAND}
    --build-and-test
    "${CMake_SOURCE_DIR}/Tests/TestDriver"
    "${CMake_BINARY_DIR}/Tests/TestDriver"
    --build-generator ${CMAKE_TEST_GENERATOR}
    --build-makeprogram ${CMAKE_TEST_MAKEPROGRAM}
    --build-exe-dir "${CMake_BINARY_DIR}/Tests/Wrapping/bin"
    --build-project TestDriverTest
    --test-command TestDriverTest subdir/test3
    )
  LIST(APPEND TEST_BUILD_DIRS "${CMake_BINARY_DIR}/Tests/TestDriver")

  ADD_TEST(Dependency ${CMAKE_CTEST_COMMAND}
    --build-and-test
    "${CMake_SOURCE_DIR}/Tests/Dependency"
    "${CMake_BINARY_DIR}/Tests/Dependency"
    --build-exe-dir "${CMake_BINARY_DIR}/Tests/Dependency/Exec"
    --build-generator ${CMAKE_TEST_GENERATOR}
    --build-makeprogram ${CMAKE_TEST_MAKEPROGRAM}
    --build-project Dependency
    --test-command exec
    )
  LIST(APPEND TEST_BUILD_DIRS "${CMake_BINARY_DIR}/Tests/Dependency")

  IF("${CMAKE_SYSTEM_NAME}" MATCHES syllable)

# RPATH isn't supported under Syllable, so the tests don't
# find their libraries. In order to fix that LIBRARY_OUTPUT_DIR
# in the tests would have to be adjusted to ${EXECUTABLE_OUTPUT_DIR}/lib .
# For now we just require on Syllable that the user adjusts the DLL_PATH
# environment variable, so except the two tests below all other tests will succeed.

    SET(_DLL_PATH "$ENV{DLL_PATH}")
    IF(NOT "${_DLL_PATH}" MATCHES "^(.*:)?\\@bindir\\@/\\.(:.*)?$")
      MESSAGE(FATAL_ERROR "In order to successfully run the CMake test suite on Syllable you need to add \"\\@bindir\\@/.\" to the DLL_PATH environment variable")
    ENDIF(NOT "${_DLL_PATH}" MATCHES "^(.*:)?\\@bindir\\@/\\.(:.*)?$")
    IF(NOT "${_DLL_PATH}" MATCHES "^(.*:)?\\@bindir\\@/\\.\\./lib(:.*)?$")
      MESSAGE(FATAL_ERROR "In order to successfully run the CMake test suite on Syllable you need to add \"\\@bindir\\@/../lib\" to the DLL_PATH environment variable")
    ENDIF(NOT "${_DLL_PATH}" MATCHES "^(.*:)?\\@bindir\\@/\\.\\./lib(:.*)?$")

  ELSE("${CMAKE_SYSTEM_NAME}" MATCHES syllable)

    ADD_TEST(JumpWithLibOut  ${CMAKE_CTEST_COMMAND}
      --build-and-test
      "${CMake_SOURCE_DIR}/Tests/Jump"
      "${CMake_BINARY_DIR}/Tests/Jump/WithLibOut"
      --build-exe-dir "${CMake_BINARY_DIR}/Tests/Jump/WithLibOut/Executable"
      --build-project Jump
      --build-generator ${CMAKE_TEST_GENERATOR}
      --build-makeprogram ${CMAKE_TEST_MAKEPROGRAM}
      --build-options
      -DLIBRARY_OUTPUT_PATH:PATH=${CMake_BINARY_DIR}/Tests/Jump/WithLibOut/Lib
      --test-command jumpExecutable
      )

    ADD_TEST(JumpNoLibOut  ${CMAKE_CTEST_COMMAND}
      --build-and-test
      "${CMake_SOURCE_DIR}/Tests/Jump"
      "${CMake_BINARY_DIR}/Tests/Jump/NoLibOut"
      --build-exe-dir "${CMake_BINARY_DIR}/Tests/Jump/NoLibOut/Executable"
      --build-run-dir "${CMake_BINARY_DIR}/Tests/Jump/NoLibOut/Executable"
      --build-project Jump
      --build-generator ${CMAKE_TEST_GENERATOR}
      --build-makeprogram ${CMAKE_TEST_MAKEPROGRAM}
      --test-command jumpExecutable
      )
    LIST(APPEND TEST_BUILD_DIRS "${CMake_BINARY_DIR}/Tests/Jump")

    ADD_TEST(Plugin ${CMAKE_CTEST_COMMAND}
      --build-and-test
      "${CMake_SOURCE_DIR}/Tests/Plugin"
      "${CMake_BINARY_DIR}/Tests/Plugin"
      --build-generator ${CMAKE_TEST_GENERATOR}
      --build-project Plugin
      --build-makeprogram ${CMAKE_TEST_MAKEPROGRAM}
      --build-two-config
      --test-command bin/example)
    LIST(APPEND TEST_BUILD_DIRS "${CMake_BINARY_DIR}/Tests/Plugin")

    IF(CMAKE_SHARED_LIBRARY_RUNTIME_C_FLAG)
      ADD_TEST_MACRO(RuntimePath RuntimePath)
    ENDIF(CMAKE_SHARED_LIBRARY_RUNTIME_C_FLAG)
  ENDIF("${CMAKE_SYSTEM_NAME}" MATCHES syllable)

  ADD_TEST(linkorder1 ${CMAKE_CTEST_COMMAND}
    --build-and-test
    "${CMake_SOURCE_DIR}/Tests/LinkLineOrder"
    "${CMake_BINARY_DIR}/Tests/LinkLineOrder"
    --build-generator ${CMAKE_TEST_GENERATOR}
    --build-makeprogram ${CMAKE_TEST_MAKEPROGRAM}
    --build-project LinkLineOrder
    --test-command Exec1
    )

  ADD_TEST(linkorder2  ${CMAKE_CTEST_COMMAND}
    --build-and-test
    "${CMake_SOURCE_DIR}/Tests/LinkLineOrder"
    "${CMake_BINARY_DIR}/Tests/LinkLineOrder"
    --build-generator ${CMAKE_TEST_GENERATOR}
    --build-makeprogram ${CMAKE_TEST_MAKEPROGRAM}
    --build-project LinkLineOrder
    --test-command Exec2
    )
  LIST(APPEND TEST_BUILD_DIRS "${CMake_BINARY_DIR}/Tests/LinkLineOrder")
  SET_TESTS_PROPERTIES ( qtwrapping PROPERTIES DEPENDS wrapping)
  SET_TESTS_PROPERTIES ( testdriver1 PROPERTIES DEPENDS qtwrapping)
  SET_TESTS_PROPERTIES ( testdriver2 PROPERTIES DEPENDS testdriver1)
  SET_TESTS_PROPERTIES ( testdriver3 PROPERTIES DEPENDS testdriver2)
  SET_TESTS_PROPERTIES ( linkorder2 PROPERTIES DEPENDS linkorder1)
  SET_TESTS_PROPERTIES ( SimpleInstall-Stage2 PROPERTIES DEPENDS SimpleInstall)

  IF(NOT CMAKE_TEST_DIFFERENT_GENERATOR)
    ADD_TEST(kwsys ${CMAKE_CTEST_COMMAND}
      --build-and-test
      "${CMake_SOURCE_DIR}/Source/kwsys"
      "${CMake_BINARY_DIR}/Tests/kwsys"
      --build-generator ${CMAKE_TEST_GENERATOR}
      --build-makeprogram ${CMAKE_TEST_MAKEPROGRAM}
      --build-project kwsys
      --test-command kwsysTestsCxx testIOS
      )
    LIST(APPEND TEST_BUILD_DIRS "${CMake_BINARY_DIR}/Tests/kwsys")
  ENDIF(NOT CMAKE_TEST_DIFFERENT_GENERATOR)
  SET(MAKE_IS_GNU )
  IF(${CMAKE_TEST_MAKEPROGRAM} MATCHES make)
    EXEC_PROGRAM(
      ${CMAKE_TEST_MAKEPROGRAM} ARGS no_such_target --version
      RETURN_VALUE res OUTPUT_VARIABLE out
      )
    IF("${res}" EQUAL 0)
      IF("${out}" MATCHES "GNU")
        SET(MAKE_IS_GNU 1)
      ENDIF("${out}" MATCHES "GNU")
    ENDIF("${res}" EQUAL 0)
  ENDIF(${CMAKE_TEST_MAKEPROGRAM} MATCHES make)

  # only add this test on platforms that support it
  # some old versions of make simply cannot handle spaces in paths
  IF (MAKE_IS_GNU OR
      "${CMAKE_TEST_MAKEPROGRAM}" MATCHES "nmake|gmake|wmake" OR
      "${CMAKE_TEST_GENERATOR}" MATCHES "Visual Studio|XCode|Borland")
    ADD_TEST(SubDirSpaces ${CMAKE_CTEST_COMMAND}
      --build-and-test
      "${CMake_SOURCE_DIR}/Tests/SubDirSpaces"
      "${CMake_BINARY_DIR}/Tests/SubDirSpaces"
      --build-exe-dir
      "${CMake_BINARY_DIR}/Tests/SubDirSpaces/Executable Sources"
      --build-generator ${CMAKE_TEST_GENERATOR}
      --build-makeprogram ${CMAKE_TEST_MAKEPROGRAM}
      --build-project SUBDIR
      --test-command test
      "${CMake_BINARY_DIR}/Tests/SubDirSpaces/ShouldBeHere"
      "${CMake_BINARY_DIR}/Tests/SubDirSpaces/testfromsubdir.obj"
      )
    LIST(APPEND TEST_BUILD_DIRS "${CMake_BINARY_DIR}/Tests/SubDirSpaces")
  ENDIF (MAKE_IS_GNU OR
    "${CMAKE_TEST_MAKEPROGRAM}" MATCHES "nmake|gmake|wmake" OR
    "${CMAKE_TEST_GENERATOR}" MATCHES "Visual Studio|XCode|Borland")

  IF (WIN32)
    ADD_TEST(SubDir ${CMAKE_CTEST_COMMAND}
      --build-and-test
      "${CMake_SOURCE_DIR}/Tests/SubDir"
      "${CMake_BINARY_DIR}/Tests/SubDir"
      --build-exe-dir "${CMake_BINARY_DIR}/Tests/SubDir/Executable"
      --build-generator ${CMAKE_TEST_GENERATOR}
      --build-makeprogram ${CMAKE_TEST_MAKEPROGRAM}
      --build-project SUBDIR
      --test-command test
      "${CMake_BINARY_DIR}/Tests/SubDir/ShouldBeHere"
      "${CMake_BINARY_DIR}/Tests/SubDir/testfromsubdir.obj"
      )
  ELSE (WIN32)
    ADD_TEST(SubDir ${CMAKE_CTEST_COMMAND}
      --build-and-test
      "${CMake_SOURCE_DIR}/Tests/SubDir"
      "${CMake_BINARY_DIR}/Tests/SubDir"
      --build-exe-dir "${CMake_BINARY_DIR}/Tests/SubDir/Executable"
      --build-generator ${CMAKE_TEST_GENERATOR}
      --build-makeprogram ${CMAKE_TEST_MAKEPROGRAM}
      --build-project SUBDIR
      --test-command test
      "${CMake_BINARY_DIR}/Tests/SubDir/ShouldBeHere"
      "${CMake_BINARY_DIR}/Tests/SubDir/testfromsubdir.o"
      )
  ENDIF (WIN32)
  LIST(APPEND TEST_BUILD_DIRS "${CMake_BINARY_DIR}/Tests/SubDir")

  IF(CMAKE_TEST_MSVC)
    ADD_TEST_MACRO(PrecompiledHeader foo)
    ADD_TEST_MACRO(ModuleDefinition example_exe)
  ENDIF(CMAKE_TEST_MSVC)

  ADD_TEST_MACRO(CheckCompilerRelatedVariables CheckCompilerRelatedVariables)

  IF("${CMAKE_TEST_GENERATOR}" MATCHES "Makefile")
    ADD_TEST(MakeClean ${CMAKE_CTEST_COMMAND}
      --build-and-test
      "${CMake_SOURCE_DIR}/Tests/MakeClean"
      "${CMake_BINARY_DIR}/Tests/MakeClean"
      --build-generator ${CMAKE_TEST_GENERATOR}
      --build-project MakeClean
      --build-makeprogram ${CMAKE_TEST_MAKEPROGRAM}
      --build-exe-dir "${CMake_BINARY_DIR}/MakeClean"
      --test-command check_clean
      )
    LIST(APPEND TEST_BUILD_DIRS "${CMake_BINARY_DIR}/Tests/MakeClean")
  ENDIF("${CMAKE_TEST_GENERATOR}" MATCHES "Makefile")

  IF(${CMAKE_TEST_GENERATOR} MATCHES "Visual Studio")
    ADD_TEST(VSExternalInclude ${CMAKE_CTEST_COMMAND}
      --build-and-test
      "${CMake_SOURCE_DIR}/Tests/VSExternalInclude"
      "${CMake_BINARY_DIR}/Tests/VSExternalInclude"
      --build-two-config
      --build-generator ${CMAKE_TEST_GENERATOR}
      --build-project VSExternalInclude
      --build-makeprogram ${CMAKE_TEST_MAKEPROGRAM}
      --test-command VSExternalInclude)
    LIST(APPEND TEST_BUILD_DIRS "${CMake_BINARY_DIR}/Tests/VSExternalInclude")
  ENDIF(${CMAKE_TEST_GENERATOR} MATCHES "Visual Studio")

  IF (APPLE AND CMAKE_COMPILER_IS_GNUCXX)
    SET(BundleTestInstallDir
      "${CMake_BINARY_DIR}/Tests/BundleTest/InstallDirectory")
    ADD_TEST(BundleTest ${CMAKE_CTEST_COMMAND}
      --build-and-test
      "${CMake_SOURCE_DIR}/Tests/BundleTest"
      "${CMake_BINARY_DIR}/Tests/BundleTest"
      --build-two-config
      --build-generator ${CMAKE_TEST_GENERATOR}
      --build-makeprogram ${CMAKE_TEST_MAKEPROGRAM}
      --build-project BundleTest
      --build-target install
#     --build-target package
      --build-options "-DCMAKE_INSTALL_PREFIX:PATH=${BundleTestInstallDir}"
       "-DCMake_SOURCE_DIR:PATH=${CMake_SOURCE_DIR}"
      --test-command
      ${BundleTestInstallDir}/Applications/SecondBundleExe.app/Contents/MacOS/SecondBundleExe)
    LIST(APPEND TEST_BUILD_DIRS "${CMake_BINARY_DIR}/Tests/BundleTest")

    ADD_TEST_MACRO(ObjC++ ObjC++)
  ENDIF (APPLE AND CMAKE_COMPILER_IS_GNUCXX)

  IF(APPLE AND CTEST_TEST_CPACK)
    ADD_TEST(BundleGeneratorTest ${CMAKE_CTEST_COMMAND}
      --build-and-test
      "${CMake_SOURCE_DIR}/Tests/BundleGeneratorTest"
      "${CMake_BINARY_DIR}/Tests/BundleGeneratorTest"
      --build-two-config
      --build-generator ${CMAKE_TEST_GENERATOR}
      --build-makeprogram ${CMAKE_TEST_MAKEPROGRAM}
      --build-project BundleGeneratorTest
      --build-target package
      --build-options "-DCMAKE_INSTALL_PREFIX:PATH=${CMake_BINARY_DIR}/Tests/BundleGeneratorTest/InstallDirectory"
      )
    LIST(APPEND TEST_BUILD_DIRS "${CMake_BINARY_DIR}/Tests/BundleGeneratorTest")
  ENDIF(APPLE AND CTEST_TEST_CPACK)

  ADD_TEST(TestsWorkingDirectory ${CMAKE_CTEST_COMMAND}
    --build-and-test
    "${CMake_SOURCE_DIR}/Tests/TestsWorkingDirectory"
    "${CMake_BINARY_DIR}/Tests/TestsWorkingDirectory"
    --build-generator ${CMAKE_TEST_GENERATOR}
    --build-project TestsWorkingDirectoryProj
    --build-makeprogram ${CMAKE_TEST_MAKEPROGRAM}
    --build-exe-dir "${CMake_BINARY_DIR}/Tests/TestsWorkingDirectory"
    --force-new-ctest-process
    --test-command ${CMAKE_CTEST_COMMAND} -V
    )
  LIST(APPEND TEST_BUILD_DIRS "${CMake_BINARY_DIR}/Tests/TestsWorkingDirectory")

  # Make sure CTest can handle a test with no newline in output.
  ADD_TEST(CTest.NoNewline
    ${CMAKE_CMAKE_COMMAND} -E echo_append "This line has no newline!")

  # A simple test for ctest in script mode
  CONFIGURE_FILE("${CMake_SOURCE_DIR}/Tests/CTestScriptMode/CTestTestScriptMode.cmake.in"
          "${CMake_BINARY_DIR}/Tests/CTestScriptMode/CTestTestScriptMode.cmake" @ONLY)
#  ADD_TEST(CTest.ScriptMode ${CMAKE_CTEST_COMMAND}
#        -S "${CMake_BINARY_DIR}/Tests/CTestScriptMode/CTestTestScriptMode.cmake"
#        )

  SET(CTEST_TEST_UPDATE 1)
  IF(CTEST_TEST_UPDATE)
    # Test CTest Update with Subversion
    FIND_PACKAGE(Subversion QUIET)
    IF(Subversion_FOUND)
      GET_FILENAME_COMPONENT(_Subversion_BIN_DIR
        ${Subversion_SVN_EXECUTABLE} PATH)
      FIND_PROGRAM(Subversion_SVNADMIN_EXECUTABLE svnadmin
        HINTS ${_Subversion_BIN_DIR}
        )
      MARK_AS_ADVANCED(Subversion_SVNADMIN_EXECUTABLE)
      IF(NOT Subversion_SVNADMIN_EXECUTABLE)
        SET(Subversion_FOUND FALSE)
      ENDIF(NOT Subversion_SVNADMIN_EXECUTABLE)
    ENDIF(Subversion_FOUND)
    IF(Subversion_FOUND)
      SET(CTestUpdateSVN_DIR "CTest UpdateSVN")
      CONFIGURE_FILE("${CMake_SOURCE_DIR}/Tests/CTestUpdateSVN.cmake.in"
        "${CMake_BINARY_DIR}/Tests/CTestUpdateSVN.cmake" @ONLY)
      ADD_TEST(CTest.UpdateSVN ${CMAKE_CMAKE_COMMAND}
        -P "${CMake_BINARY_DIR}/Tests/CTestUpdateSVN.cmake"
        )
      LIST(APPEND TEST_BUILD_DIRS "${CMake_BINARY_DIR}/Tests/${CTestUpdateSVN_DIR}")
    ENDIF(Subversion_FOUND)

    # Test CTest Update with CVS
    IF(EXISTS ${CMAKE_ROOT}/Modules/FindCVS.cmake)
      FIND_PACKAGE(CVS QUIET)
    ELSE(EXISTS ${CMAKE_ROOT}/Modules/FindCVS.cmake)
      FIND_PROGRAM(CVS_EXECUTABLE NAMES cvs)
      SET(CVS_FOUND ${CVS_EXECUTABLE})
    ENDIF(EXISTS ${CMAKE_ROOT}/Modules/FindCVS.cmake)
    SET(CTEST_TEST_UPDATE_CVS ${CVS_FOUND})
    IF(CTEST_TEST_UPDATE_CVS AND NOT UNIX)
      IF("${CVS_EXECUTABLE}" MATCHES "cygwin")
        MESSAGE(STATUS "No CTest.UpdateCVS test with cygwin cvs.exe outside cygwin!")
        SET(CTEST_TEST_UPDATE_CVS 0)
      ENDIF("${CVS_EXECUTABLE}" MATCHES "cygwin")
    ENDIF(CTEST_TEST_UPDATE_CVS AND NOT UNIX)
    IF(CTEST_TEST_UPDATE_CVS)
      SET(CTestUpdateCVS_DIR "CTest UpdateCVS")
      CONFIGURE_FILE("${CMake_SOURCE_DIR}/Tests/CTestUpdateCVS.cmake.in"
        "${CMake_BINARY_DIR}/Tests/CTestUpdateCVS.cmake" @ONLY)
      ADD_TEST(CTest.UpdateCVS ${CMAKE_CMAKE_COMMAND}
        -P "${CMake_BINARY_DIR}/Tests/CTestUpdateCVS.cmake"
        )
      LIST(APPEND TEST_BUILD_DIRS "${CMake_BINARY_DIR}/Tests/${CTestUpdateCVS_DIR}")
    ENDIF(CTEST_TEST_UPDATE_CVS)

    # Test CTest Update with BZR
    FIND_PROGRAM(BZR_EXECUTABLE NAMES bzr)
    MARK_AS_ADVANCED(BZR_EXECUTABLE)
    SET(CTEST_TEST_UPDATE_BZR 0)
    IF(BZR_EXECUTABLE)
      IF(NOT "${BZR_EXECUTABLE}" MATCHES "cygwin" OR UNIX)
        SET(CTEST_TEST_UPDATE_BZR 1)
      ENDIF(NOT "${BZR_EXECUTABLE}" MATCHES "cygwin" OR UNIX)
    ENDIF(BZR_EXECUTABLE)
    IF(CTEST_TEST_UPDATE_BZR)
      # Check if xmloutput plugin is there
      EXECUTE_PROCESS(COMMAND ${BZR_EXECUTABLE} xmlplugins RESULT_VARIABLE xmlplugres
        OUTPUT_QUIET ERROR_QUIET)
      IF( NOT ${xmlplugres} )
        SET(CTestUpdateBZR_DIR "CTest UpdateBZR")
        CONFIGURE_FILE("${CMake_SOURCE_DIR}/Tests/CTestUpdateBZR.cmake.in"
          "${CMake_BINARY_DIR}/Tests/CTestUpdateBZR.cmake" @ONLY)
        ADD_TEST(CTest.UpdateBZR ${CMAKE_CMAKE_COMMAND}
          -P "${CMake_BINARY_DIR}/Tests/CTestUpdateBZR.cmake"
          )
        LIST(APPEND TEST_BUILD_DIRS "${CMake_BINARY_DIR}/Tests/${CTestUpdateBZR_DIR}")
        SET(CTestUpdateBZR_DIR "CTest UpdateBZR_CLocale")
        CONFIGURE_FILE("${CMake_SOURCE_DIR}/Tests/CTestUpdateBZR.cmake.in"
          "${CMake_BINARY_DIR}/Tests/CTestUpdateBZR_CLocale.cmake" @ONLY)
        ADD_TEST(CTest.UpdateBZR.CLocale ${CMAKE_CMAKE_COMMAND}
          -P "${CMake_BINARY_DIR}/Tests/CTestUpdateBZR_CLocale.cmake"
          )
        SET_TESTS_PROPERTIES(CTest.UpdateBZR.CLocale PROPERTIES ENVIRONMENT LC_ALL=C)
        LIST(APPEND TEST_BUILD_DIRS "${CMake_BINARY_DIR}/Tests/${CTestUpdateBZR_DIR}")
      ENDIF( NOT ${xmlplugres} )
    ENDIF(CTEST_TEST_UPDATE_BZR)

    # Test CTest Update with GIT
    FIND_PROGRAM(GIT_EXECUTABLE NAMES git)
    MARK_AS_ADVANCED(GIT_EXECUTABLE)
    SET(CTEST_TEST_UPDATE_GIT 0)
    IF(GIT_EXECUTABLE)
      IF(NOT "${GIT_EXECUTABLE}" MATCHES "cygwin" OR UNIX)
        SET(CTEST_TEST_UPDATE_GIT 1)
      ENDIF(NOT "${GIT_EXECUTABLE}" MATCHES "cygwin" OR UNIX)
    ENDIF(GIT_EXECUTABLE)
    IF(CTEST_TEST_UPDATE_GIT)
      SET(CTestUpdateGIT_DIR "CTest UpdateGIT")
      CONFIGURE_FILE("${CMake_SOURCE_DIR}/Tests/CTestUpdateGIT.cmake.in"
        "${CMake_BINARY_DIR}/Tests/CTestUpdateGIT.cmake" @ONLY)
      ADD_TEST(CTest.UpdateGIT ${CMAKE_CMAKE_COMMAND}
        -P "${CMake_BINARY_DIR}/Tests/CTestUpdateGIT.cmake"
        )
      LIST(APPEND TEST_BUILD_DIRS "${CMake_BINARY_DIR}/Tests/${CTestUpdateGIT_DIR}")
    ENDIF(CTEST_TEST_UPDATE_GIT)

    # Test CTest Update with HG
    FIND_PROGRAM(HG_EXECUTABLE NAMES hg)
    MARK_AS_ADVANCED(HG_EXECUTABLE)
    SET(CTEST_TEST_UPDATE_HG 0)
    IF(HG_EXECUTABLE)
      IF(NOT "${HG_EXECUTABLE}" MATCHES "cygwin" OR UNIX)
        SET(CTEST_TEST_UPDATE_HG 1)
      ENDIF(NOT "${HG_EXECUTABLE}" MATCHES "cygwin" OR UNIX)
    ENDIF(HG_EXECUTABLE)
    IF(CTEST_TEST_UPDATE_HG)
      SET(CTestUpdateHG_DIR "CTest UpdateHG")
      CONFIGURE_FILE("${CMake_SOURCE_DIR}/Tests/CTestUpdateHG.cmake.in"
        "${CMake_BINARY_DIR}/Tests/CTestUpdateHG.cmake" @ONLY)
      ADD_TEST(CTest.UpdateHG ${CMAKE_CMAKE_COMMAND}
        -P "${CMake_BINARY_DIR}/Tests/CTestUpdateHG.cmake"
        )
      LIST(APPEND TEST_BUILD_DIRS "${CMake_BINARY_DIR}/Tests/${CTestUpdateHG_DIR}")
    ENDIF(CTEST_TEST_UPDATE_HG)
  ENDIF(CTEST_TEST_UPDATE)

  CONFIGURE_FILE(
    "${CMake_SOURCE_DIR}/Tests/CTestTestFailure/testNoBuild.cmake.in"
    "${CMake_BINARY_DIR}/Tests/CTestTestFailure/testNoBuild.cmake"
    @ONLY ESCAPE_QUOTES)
  ADD_TEST(CTestTestNoBuild ${CMAKE_CTEST_COMMAND}
    -S "${CMake_BINARY_DIR}/Tests/CTestTestFailure/testNoBuild.cmake" -V
    --output-log "${CMake_BINARY_DIR}/Tests/CTestTestFailure/testOut1.log"
    )
  SET_TESTS_PROPERTIES(CTestTestNoBuild PROPERTIES
    FAIL_REGULAR_EXPRESSION "Error" WILL_FAIL true)

  CONFIGURE_FILE(
    "${CMake_SOURCE_DIR}/Tests/CTestTestFailure/testNoExe.cmake.in"
    "${CMake_BINARY_DIR}/Tests/CTestTestFailure/testNoExe.cmake"
    @ONLY ESCAPE_QUOTES)
  ADD_TEST(CTestTestNoExe ${CMAKE_CTEST_COMMAND}
    -S "${CMake_BINARY_DIR}/Tests/CTestTestFailure/testNoExe.cmake" -V
    --output-log "${CMake_BINARY_DIR}/Tests/CTestTestFailure/testOut2.log"
    )
  SET_TESTS_PROPERTIES(CTestTestNoExe PROPERTIES DEPENDS CTestTestNoBuild
    PASS_REGULAR_EXPRESSION "Could not find executable"
    FAIL_REGULAR_EXPRESSION "SegFault")


  # Use macro, not function so that build can still be driven by CMake 2.4.
  # After 2.6 is required, this could be a function without the extra 'set'
  # calls.
  #
  macro(add_config_tests cfg)
    set(cfg "${cfg}")
    set(base "${CMake_BINARY_DIR}/Tests/CTestConfig")

    # Test -S script with a -C config arg to ctest:
    configure_file(
      "${CMake_SOURCE_DIR}/Tests/CTestConfig/script.cmake.in"
      "${base}/${cfg}-script.cmake"
      @ONLY ESCAPE_QUOTES)
    add_test(CTestConfig.Script.${cfg} ${CMAKE_CTEST_COMMAND}
      -C ${cfg}
      -S "${base}/${cfg}-script.cmake" -VV
      --output-log "${base}/${cfg}-script.log"
      )

    # Test -D dashboard with a -C config arg to ctest.
    # (Actual commands inside a cmake -P script because we need to be able to set
    #  the working directory reliably...)
    configure_file(
      "${CMake_SOURCE_DIR}/Tests/CTestConfig/dashboard.cmake.in"
      "${base}/${cfg}-dashboard.cmake"
      @ONLY ESCAPE_QUOTES)
    add_test(CTestConfig.Dashboard.${cfg} ${CMAKE_CMAKE_COMMAND}
      -P "${base}/${cfg}-dashboard.cmake" -VV
      )
  endmacro()

  add_config_tests(Debug)
  add_config_tests(MinSizeRel)
  add_config_tests(Release)
  add_config_tests(RelWithDebInfo)

  add_test(CMakeCommands.build_command ${CMAKE_CMAKE_COMMAND}
    -DCMake_SOURCE_DIR=${CMake_SOURCE_DIR}
    -Ddir=${CMake_BINARY_DIR}/Tests/CMakeCommands/build_command
    -Dgen=${CMAKE_TEST_GENERATOR}
    -P "${CMake_SOURCE_DIR}/Tests/CMakeCommands/build_command/RunCMake.cmake"
  )

  CONFIGURE_FILE(
    "${CMake_SOURCE_DIR}/Tests/CTestTestCrash/test.cmake.in"
    "${CMake_BINARY_DIR}/Tests/CTestTestCrash/test.cmake"
    @ONLY ESCAPE_QUOTES)
  ADD_TEST(CTestTestCrash ${CMAKE_CTEST_COMMAND}
    -S "${CMake_BINARY_DIR}/Tests/CTestTestCrash/test.cmake" -V
    --output-log "${CMake_BINARY_DIR}/Tests/CTestTestCrash/testOutput.log"
    )
  # with watcom the SEGFAULT is not found, it just fails
  IF(CMAKE_TEST_GENERATOR MATCHES "Watcom WMake")
    SET_TESTS_PROPERTIES(CTestTestCrash PROPERTIES
      PASS_REGULAR_EXPRESSION "Failed")
  ELSE(CMAKE_TEST_GENERATOR MATCHES "Watcom WMake")
    SET_TESTS_PROPERTIES(CTestTestCrash PROPERTIES
      PASS_REGULAR_EXPRESSION "SegFault")
  ENDIF(CMAKE_TEST_GENERATOR MATCHES "Watcom WMake")

  CONFIGURE_FILE(
    "${CMake_SOURCE_DIR}/Tests/CTestTestBadExe/test.cmake.in"
    "${CMake_BINARY_DIR}/Tests/CTestTestBadExe/test.cmake"
    @ONLY ESCAPE_QUOTES)
  ADD_TEST(CTestTestBadExe ${CMAKE_CTEST_COMMAND}
    -S "${CMake_BINARY_DIR}/Tests/CTestTestBadExe/test.cmake" -V
    --output-log "${CMake_BINARY_DIR}/Tests/CTestTestBadExe/testOutput.log"
    )
  SET(CTestTestBadExe_REGEX "BAD_COMMAND")
  # some cygwin can not be made to produce a BAD_COMMAND error
  # the best we can get from it is a failed test
  IF(CYGWIN)
    SET(CTestTestBadExe_REGEX "(\\*\\*\\*Failed)|BAD_COMMAND")
  ENDIF()
  SET_TESTS_PROPERTIES(CTestTestBadExe PROPERTIES
    PASS_REGULAR_EXPRESSION "${CTestTestBadExe_REGEX}")

  CONFIGURE_FILE(
    "${CMake_SOURCE_DIR}/Tests/CTestTestParallel/test.cmake.in"
    "${CMake_BINARY_DIR}/Tests/CTestTestParallel/test.cmake"
    @ONLY ESCAPE_QUOTES)
  ADD_TEST(CTestTestParallel ${CMAKE_CTEST_COMMAND}
    -S "${CMake_BINARY_DIR}/Tests/CTestTestParallel/test.cmake" -V
    --output-log "${CMake_BINARY_DIR}/Tests/CTestTestParallel/testOutput.log"
    )

  ADD_TEST(CTestTestPrintLabels ${CMAKE_CTEST_COMMAND} --print-labels)
  SET_TESTS_PROPERTIES(CTestTestPrintLabels PROPERTIES LABELS "Label1;Label2")
  SET_TESTS_PROPERTIES(CTestTestPrintLabels PROPERTIES PASS_REGULAR_EXPRESSION
    "All Labels:.*  Label1.*  Label2")

  CONFIGURE_FILE(
    "${CMake_SOURCE_DIR}/Tests/CTestTestResourceLock/test.cmake.in"
    "${CMake_BINARY_DIR}/Tests/CTestTestResourceLock/test.cmake"
    @ONLY ESCAPE_QUOTES)
  ADD_TEST(CTestTestResourceLock ${CMAKE_CTEST_COMMAND}
    -S "${CMake_BINARY_DIR}/Tests/CTestTestResourceLock/test.cmake" -V
    --output-log "${CMake_BINARY_DIR}/Tests/CTestTestResourceLock/output.log"
    )

  CONFIGURE_FILE(
    "${CMake_SOURCE_DIR}/Tests/CTestTestScheduler/test.cmake.in"
    "${CMake_BINARY_DIR}/Tests/CTestTestScheduler/test.cmake"
    @ONLY ESCAPE_QUOTES)
  ADD_TEST(CTestTestScheduler ${CMAKE_CTEST_COMMAND}
    -S "${CMake_BINARY_DIR}/Tests/CTestTestScheduler/test.cmake" -V
    --output-log "${CMake_BINARY_DIR}/Tests/CTestTestScheduler/testOutput.log"
    )
  SET_TESTS_PROPERTIES(CTestTestScheduler PROPERTIES
    PASS_REGULAR_EXPRESSION "Start 1.*Start 2.*Start 3.*Start 4.*Start 4.*Start 3.*Start 2.*Start 1")

  CONFIGURE_FILE(
    "${CMake_SOURCE_DIR}/Tests/CTestTestStopTime/test.cmake.in"
    "${CMake_BINARY_DIR}/Tests/CTestTestStopTime/test.cmake"
    @ONLY ESCAPE_QUOTES)
  CONFIGURE_FILE(
    "${CMake_SOURCE_DIR}/Tests/CTestTestStopTime/GetDate.cmake"
    "${CMake_BINARY_DIR}/Tests/CTestTestStopTime/GetDate.cmake"
    COPYONLY)
  ADD_TEST(CTestTestStopTime ${CMAKE_CTEST_COMMAND}
    -S "${CMake_BINARY_DIR}/Tests/CTestTestStopTime/test.cmake" -V
    --output-log "${CMake_BINARY_DIR}/Tests/CTestTestStopTime/testOutput.log"
    )
  SET_TESTS_PROPERTIES(CTestTestStopTime PROPERTIES
    PASS_REGULAR_EXPRESSION "The stop time has been passed")

  CONFIGURE_FILE(
    "${CMake_SOURCE_DIR}/Tests/CTestTestSubdir/test.cmake.in"
    "${CMake_BINARY_DIR}/Tests/CTestTestSubdir/test.cmake"
    @ONLY ESCAPE_QUOTES)
  ADD_TEST(CTestTestSubdir ${CMAKE_CTEST_COMMAND}
    -S "${CMake_BINARY_DIR}/Tests/CTestTestSubdir/test.cmake" -V
    --output-log "${CMake_BINARY_DIR}/Tests/CTestTestSubdir/testOutput.log"
    )
  #make sure all 3 subdirs were added
  SET_TESTS_PROPERTIES(CTestTestSubdir PROPERTIES
    PASS_REGULAR_EXPRESSION "0 tests failed out of 3")

  CONFIGURE_FILE(
    "${CMake_SOURCE_DIR}/Tests/CTestTestTimeout/test.cmake.in"
    "${CMake_BINARY_DIR}/Tests/CTestTestTimeout/test.cmake"
    @ONLY ESCAPE_QUOTES)
  ADD_TEST(CTestTestTimeout ${CMAKE_CTEST_COMMAND}
    -C "\${CTestTest_CONFIG}"
    -S "${CMake_BINARY_DIR}/Tests/CTestTestTimeout/test.cmake" -V
    --output-log "${CMake_BINARY_DIR}/Tests/CTestTestTimeout/testOutput.log"
    )
  SET_TESTS_PROPERTIES(CTestTestTimeout PROPERTIES
    PASS_REGULAR_EXPRESSION "TestTimeout *\\.+ *\\*\\*\\*Timeout.*CheckChild *\\.+ *Passed")

  CONFIGURE_FILE(
    "${CMake_SOURCE_DIR}/Tests/CTestTestZeroTimeout/test.cmake.in"
    "${CMake_BINARY_DIR}/Tests/CTestTestZeroTimeout/test.cmake"
    @ONLY ESCAPE_QUOTES)
  ADD_TEST(CTestTestZeroTimeout ${CMAKE_CTEST_COMMAND}
    -S "${CMake_BINARY_DIR}/Tests/CTestTestZeroTimeout/test.cmake" -V
    --output-log
    "${CMake_BINARY_DIR}/Tests/CTestTestZeroTimeout/testOutput.log")
  SET_TESTS_PROPERTIES(CTestTestZeroTimeout PROPERTIES
    FAIL_REGULAR_EXPRESSION "\\*\\*\\*Timeout")

  CONFIGURE_FILE(
    "${CMake_SOURCE_DIR}/Tests/CTestTestDepends/test.cmake.in"
    "${CMake_BINARY_DIR}/Tests/CTestTestDepends/test.cmake"
    @ONLY ESCAPE_QUOTES)
  ADD_TEST(CTestTestDepends ${CMAKE_CTEST_COMMAND}
    -C "\${CTestTest_CONFIG}"
    -S "${CMake_BINARY_DIR}/Tests/CTestTestDepends/test.cmake" -V
    --output-log "${CMake_BINARY_DIR}/Tests/CTestTestDepends/testOutput.log"
    )

  CONFIGURE_FILE(
    "${CMake_SOURCE_DIR}/Tests/CTestTestCycle/test.cmake.in"
    "${CMake_BINARY_DIR}/Tests/CTestTestCycle/test.cmake"
    @ONLY ESCAPE_QUOTES)
  ADD_TEST(CTestTestCycle ${CMAKE_CTEST_COMMAND}
    -C "\${CTestTest_CONFIG}"
    -S "${CMake_BINARY_DIR}/Tests/CTestTestCycle/test.cmake" -V
    --output-log "${CMake_BINARY_DIR}/Tests/CTestTestCycle/testOutput.log"
    )
  SET_TESTS_PROPERTIES(CTestTestCycle PROPERTIES
    PASS_REGULAR_EXPRESSION "a cycle exists in the test dependency graph")

  CONFIGURE_FILE(
    "${CMake_SOURCE_DIR}/Tests/CTestTestRunScript/test.cmake.in"
    "${CMake_BINARY_DIR}/Tests/CTestTestRunScript/test.cmake"
    @ONLY ESCAPE_QUOTES)
  CONFIGURE_FILE(
    "${CMake_SOURCE_DIR}/Tests/CTestTestRunScript/hello.cmake.in"
    "${CMake_BINARY_DIR}/Tests/CTestTestRunScript/hello.cmake"
    @ONLY ESCAPE_QUOTES)
  ADD_TEST(CTestTestRunScript ${CMAKE_CTEST_COMMAND}
    -S "${CMake_BINARY_DIR}/Tests/CTestTestRunScript/test.cmake" -V
    --output-log "${CMake_BINARY_DIR}/Tests/CTestTestRunScript/testOutput.log"
    )

  ADD_TEST(CTestTestShowOnly ${CMAKE_CTEST_COMMAND} -N)

  ADD_TEST(CTestBatchTest ${CMAKE_CTEST_COMMAND} -B)

  # Use macro, not function so that build can still be driven by CMake 2.4.
  # After 2.6 is required, this could be a function without the extra 'set'
  # calls.
  #
  macro(add_failed_submit_test name source build in out log regex)
    # Have variables named source, build and drop_method because the
    # configure_file call expects those variables to be defined.
    #
    set(source "${source}")
    set(build "${build}")
    configure_file("${in}" "${out}" @ONLY)
    add_test(${name} ${CMAKE_CTEST_COMMAND} -S "${out}" -V --output-log "${log}")
    set_tests_properties(${name} PROPERTIES PASS_REGULAR_EXPRESSION "${regex}")
  endmacro()

  set(regex "(Problems when submitting via S*CP")
  set(regex "${regex}|Error message was: ")
  set(regex "${regex}([Cc]ould *n.t resolve host")
  set(regex "${regex}|[Cc]ould *n.t connect to host")
  set(regex "${regex}|Empty reply from server")
  set(regex "${regex}|The requested URL returned error")
  set(regex "${regex}|libcurl was built with SSL disabled. https: not supported)")
  set(regex "${regex}|Submission method .xmlrpc. not compiled into CTest")
  set(regex "${regex}|Submission problem")
  set(regex "${regex}|Submission successful)")

  set(ctest_coverage_labels_args "")

  foreach(drop_method cp ftp http https scp xmlrpc)
    # Cycle through these values each time through the loop:
    if(ctest_coverage_labels_args STREQUAL "")
      set(ctest_coverage_labels_args "LABELS Everything")
    elseif(ctest_coverage_labels_args STREQUAL "LABELS Everything")
      set(ctest_coverage_labels_args "LABELS 0ArgTest")
    else()
      set(ctest_coverage_labels_args "")
    endif()

    add_failed_submit_test(CTestTestFailedSubmit-${drop_method}
      "${CMake_SOURCE_DIR}/Tests/CTestTest/SmallAndFast"
      "${CMake_BINARY_DIR}/Tests/CTestTestFailedSubmits/${drop_method}"
      "${CMake_SOURCE_DIR}/Tests/CTestTestFailedSubmits/test.cmake.in"
      "${CMake_BINARY_DIR}/Tests/CTestTestFailedSubmits/test-${drop_method}.cmake"
      "${CMake_BINARY_DIR}/Tests/CTestTestFailedSubmits/test-${drop_method}.log"
      "${regex}"
      )
  endforeach()


  IF (CMAKE_TESTS_CDASH_SERVER)
    SET(regex "^([^:]+)://([^/]+)(/.*)$")

    IF ("${CMAKE_TESTS_CDASH_SERVER}" MATCHES "${regex}")
      SET(protocol "${CMAKE_MATCH_1}")
      SET(server "${CMAKE_MATCH_2}")
      SET(path "${CMAKE_MATCH_3}")
    ELSE ("${CMAKE_TESTS_CDASH_SERVER}" MATCHES "${regex}")
      SET(protocol "http")
      SET(server "www.cdash.org")
      SET(path "/CDash")
      MESSAGE("warning: CMAKE_TESTS_CDASH_SERVER does not match expected regex...")
      MESSAGE("         ...using default url='${protocol}://${server}${path}' for CTestTest[23]")
    ENDIF ("${CMAKE_TESTS_CDASH_SERVER}" MATCHES "${regex}")
  ENDIF (CMAKE_TESTS_CDASH_SERVER)


  IF (CTEST_TEST_CTEST AND CMAKE_RUN_LONG_TESTS AND CMAKE_TESTS_CDASH_SERVER)
    CONFIGURE_FILE("${CMake_SOURCE_DIR}/Tests/CTestTest/test.cmake.in"
      "${CMake_BINARY_DIR}/Tests/CTestTest/test.cmake" @ONLY ESCAPE_QUOTES)
    ADD_TEST(CTestTest ${CMAKE_CTEST_COMMAND}
      -S "${CMake_BINARY_DIR}/Tests/CTestTest/test.cmake" -V
      --output-log "${CMake_BINARY_DIR}/Tests/CTestTest/testOutput.log"
      )

    CONFIGURE_FILE("${CMake_SOURCE_DIR}/Tests/CTestTest2/test.cmake.in"
      "${CMake_BINARY_DIR}/Tests/CTestTest2/test.cmake" @ONLY ESCAPE_QUOTES)
    ADD_TEST(CTestTest2 ${CMAKE_CTEST_COMMAND}
      -S "${CMake_BINARY_DIR}/Tests/CTestTest2/test.cmake" -V
      --output-log "${CMake_BINARY_DIR}/Tests/CTestTest2/testOutput.log"
      )

    CONFIGURE_FILE("${CMake_SOURCE_DIR}/Tests/CTestTestChecksum/test.cmake.in"
      "${CMake_BINARY_DIR}/Tests/CTestTestChecksum/test.cmake" @ONLY
      ESCAPE_QUOTES)
    ADD_TEST(CTestTestChecksum ${CMAKE_CTEST_COMMAND}
      -S "${CMake_BINARY_DIR}/Tests/CTestTestChecksum/test.cmake" -V
      --output-log
      "${CMake_BINARY_DIR}/Tests/CTestTestChecksum/testOutput.log"
      )
    SET_TESTS_PROPERTIES(CTestTestChecksum PROPERTIES PASS_REGULAR_EXPRESSION
      "Submission failed: Checksum failed for file")

    # these tests take a long time, make sure they have it
    # if timeouts have not already been set
    GET_TEST_PROPERTY(CTestTest TIMEOUT PREVIOUS_TIMEOUT)
    IF ("${PREVIOUS_TIMEOUT}" MATCHES NOTFOUND)
      SET_TESTS_PROPERTIES ( CTestTest
        PROPERTIES TIMEOUT ${CMAKE_LONG_TEST_TIMEOUT})
    ENDIF ("${PREVIOUS_TIMEOUT}" MATCHES NOTFOUND)

    GET_TEST_PROPERTY(CTestTest2 TIMEOUT PREVIOUS_TIMEOUT)
    IF ("${PREVIOUS_TIMEOUT}" MATCHES NOTFOUND)
      SET_TESTS_PROPERTIES ( CTestTest2
        PROPERTIES TIMEOUT ${CMAKE_LONG_TEST_TIMEOUT})
    ENDIF ("${PREVIOUS_TIMEOUT}" MATCHES NOTFOUND)
  ENDIF (CTEST_TEST_CTEST AND CMAKE_RUN_LONG_TESTS AND CMAKE_TESTS_CDASH_SERVER)

  IF (CMAKE_RUN_LONG_TESTS AND TEST_KDE4_STABLE_BRANCH)
    IF(UNIX)
      IF(NOT QT4_FOUND)
         FIND_PACKAGE(Qt4)
      ENDIF(NOT QT4_FOUND)

      SET(TRY_BUILD_KDE4 TRUE)
      IF(QT4_FOUND)
        # check whether it's Qt 4.5 in a cmake 2.4. compatible way:
        IF(NOT EXISTS "${QT_QTNETWORK_INCLUDE_DIR}/QAbstractNetworkCache")
          SET(TRY_BUILD_KDE4 FALSE)
        ENDIF(NOT EXISTS "${QT_QTNETWORK_INCLUDE_DIR}/QAbstractNetworkCache")
      ELSE(QT4_FOUND)
        SET(TRY_BUILD_KDE4 FALSE)
      ENDIF(QT4_FOUND)

      FIND_PACKAGE(Perl)
      IF(NOT PERL_FOUND)
        SET(TRY_BUILD_KDE4 FALSE)
      ENDIF(NOT PERL_FOUND)

      FIND_PACKAGE(ZLIB)
      IF(NOT ZLIB_FOUND)
        SET(TRY_BUILD_KDE4 FALSE)
      ENDIF(NOT ZLIB_FOUND)

      IF(TRY_BUILD_KDE4)
        FILE(MAKE_DIRECTORY ${CMake_BINARY_DIR}/Tests/KDE4StableBranchTest)
        SET(TEST_KDE4_BASE_DIR ${CMake_BINARY_DIR}/Tests/KDE4StableBranchTest)
        CONFIGURE_FILE(${CMake_SOURCE_DIR}/Tests/KDE4StableBranchTest/test_kde4.sh.in ${CMake_BINARY_DIR}/Tests/KDE4StableBranchTest/test_kde4.sh @ONLY)
        EXECUTE_PROCESS(COMMAND chmod 755 ${CMake_BINARY_DIR}/Tests/KDE4StableBranchTest/test_kde4.sh )
        ADD_TEST(KDE4StableBranchTest ${CMake_BINARY_DIR}/Tests/KDE4StableBranchTest/test_kde4.sh)
      ENDIF(TRY_BUILD_KDE4)

    ENDIF(UNIX)
  ENDIF (CMAKE_RUN_LONG_TESTS AND TEST_KDE4_STABLE_BRANCH)

  IF("${CMAKE_TEST_GENERATOR}" MATCHES Xcode)
    SET(CMAKE_SKIP_BOOTSTRAP_TEST 1)
  ENDIF("${CMAKE_TEST_GENERATOR}" MATCHES Xcode)
  IF(EXISTS "${CMake_BINARY_DIR}/CMakeLists.txt")
    # If there is CMakeLists.txt in the binary tree, assume in-source build
    SET(CMAKE_SKIP_BOOTSTRAP_TEST 1)
  ENDIF(EXISTS "${CMake_BINARY_DIR}/CMakeLists.txt")
  SET(bootstrap "")
  IF(CMAKE_RUN_LONG_TESTS AND NOT CMAKE_SKIP_BOOTSTRAP_TEST)
    IF(UNIX)
      SET(bootstrap ${CMake_SOURCE_DIR}/bootstrap)
    ELSEIF(MSYS)
      CONFIGURE_FILE(${CMAKE_CURRENT_SOURCE_DIR}/bootstrap.bat.in
                     ${CMAKE_CURRENT_BINARY_DIR}/bootstrap.bat @ONLY)
      SET(bootstrap ${CMAKE_CURRENT_BINARY_DIR}/bootstrap.bat)
    ENDIF()
  ENDIF()
  IF(bootstrap)
    ADD_TEST(BootstrapTest ${CMAKE_CTEST_COMMAND}
      --build-and-test
      ${CMake_SOURCE_DIR}
      ${CMake_BINARY_DIR}/Tests/BootstrapTest
      --build-nocmake
      --build-noclean
      --build-makeprogram ${bootstrap}
      --build-generator "${CMAKE_TEST_GENERATOR}"
      --test-command
      ${CMake_BINARY_DIR}/Tests/BootstrapTest/Bootstrap.cmk/cmake)
    LIST(APPEND TEST_BUILD_DIRS "${CMake_BINARY_DIR}/Tests/BootstrapTest")
    # Make this test run early during parallel execution
    SET_TESTS_PROPERTIES(BootstrapTest PROPERTIES COST 5000)

    # provide more time for the bootstrap test
    GET_TEST_PROPERTY(BootstrapTest TIMEOUT PREVIOUS_TIMEOUT)
    IF ("${PREVIOUS_TIMEOUT}" MATCHES NOTFOUND)
      SET_TESTS_PROPERTIES ( BootstrapTest
        PROPERTIES TIMEOUT 5400)
    ENDIF ("${PREVIOUS_TIMEOUT}" MATCHES NOTFOUND)
  ENDIF()

  # fortran does not work for IDE builds because
  # CMAKE_STANDARD_LIBRARIES needs to be per language
  IF(CMAKE_TEST_GENERATOR MATCHES "Make|KDevelop")
    INCLUDE(${CMAKE_CURRENT_SOURCE_DIR}/CheckFortran.cmake)
    IF(CMAKE_Fortran_COMPILER)
      ADD_TEST(Fortran ${CMAKE_CTEST_COMMAND}
        --build-and-test
        "${CMake_SOURCE_DIR}/Tests/Fortran"
        "${CMake_BINARY_DIR}/Tests/Fortran"
        --build-generator ${CMAKE_TEST_GENERATOR}
        --build-project testf
        --build-makeprogram ${CMAKE_TEST_MAKEPROGRAM}
        --build-two-config
        --test-command testf)
      LIST(APPEND TEST_BUILD_DIRS "${CMake_BINARY_DIR}/Tests/Fortran")

      # FortranCInterface tests.
      IF(UNIX)
        CONFIGURE_FILE(${CMAKE_CURRENT_SOURCE_DIR}/FortranC/Flags.cmake.in
                       ${CMAKE_CURRENT_BINARY_DIR}/FortranC/Flags.cmake @ONLY)
        ADD_TEST(FortranC.Flags ${CMAKE_CMAKE_COMMAND} -P
          ${CMAKE_CURRENT_BINARY_DIR}/FortranC/Flags.cmake)
        LIST(APPEND TEST_BUILD_DIRS "${CMake_BINARY_DIR}/Tests/FortranC/Flags")
      ENDIF()
    ENDIF()
  ENDIF()

  if(NOT DEFINED CTEST_RUN_Java)
    if(APPLE)
      set(CTEST_RUN_Java OFF)
    else()
      set(CTEST_RUN_Java ON)
    endif()
  endif()

  IF(CTEST_RUN_Java)
    find_package(Java QUIET)
    IF(JAVA_COMPILE AND JAVA_RUNTIME AND JAVA_ARCHIVE AND NOT MINGW)
      GET_FILENAME_COMPONENT(JNIPATH ${JAVA_COMPILE} PATH)
      FIND_FILE(JNI_H jni.h
        "${JNIPATH}/../include"
        "${JNIPATH}/../java/include")
      IF(JNI_H)
        FILE(READ "${JNI_H}" JNI_FILE)
        IF("${JNI_FILE}" MATCHES "JDK1_2")
          ADD_TEST(Java ${CMAKE_CTEST_COMMAND}
            --build-and-test
            "${CMake_SOURCE_DIR}/Tests/Java"
            "${CMake_BINARY_DIR}/Tests/Java"
            --build-generator ${CMAKE_TEST_GENERATOR}
            --build-project hello
            --build-makeprogram ${CMAKE_TEST_MAKEPROGRAM}
            --build-two-config
            --build-run-dir "${CMake_BINARY_DIR}/Tests/Java/"
            --test-command ${JAVA_RUNTIME} -classpath hello.jar HelloWorld)
          LIST(APPEND TEST_BUILD_DIRS "${CMake_BINARY_DIR}/Tests/Java")
        ENDIF("${JNI_FILE}" MATCHES "JDK1_2")
      ENDIF(JNI_H)
    ENDIF(JAVA_COMPILE AND JAVA_RUNTIME AND JAVA_ARCHIVE AND NOT MINGW)
  ENDIF(CTEST_RUN_Java)

  # add some cross compiler tests, for now only with makefile based generators
  IF(CMAKE_TEST_GENERATOR MATCHES "Makefiles" OR CMAKE_TEST_GENERATOR MATCHES "KDevelop")

    # if sdcc is found, build the SimpleCOnly project with sdcc
    FIND_PROGRAM(SDCC_EXECUTABLE sdcc)
    MARK_AS_ADVANCED(SDCC_EXECUTABLE)
    IF(SDCC_EXECUTABLE)
      ADD_TEST(SimpleCOnly_sdcc ${CMAKE_CTEST_COMMAND}
        --build-and-test
        "${CMake_SOURCE_DIR}/Tests/SimpleCOnly"
        "${CMake_BINARY_DIR}/Tests/SimpleCOnly_sdcc"
        --build-generator ${CMAKE_TEST_GENERATOR}
        --build-project SimpleC
        --build-makeprogram ${CMAKE_TEST_MAKEPROGRAM}
        --build-options
        "-DCMAKE_SYSTEM_NAME=Generic"
        "-DCMAKE_C_COMPILER=${SDCC_EXECUTABLE}")
      LIST(APPEND TEST_BUILD_DIRS "${CMake_BINARY_DIR}/Tests/SimpleCOnly_sdcc")
    ENDIF(SDCC_EXECUTABLE)

<<<<<<< HEAD
    # If a Linux -> MinGW cross compiler is found then try it
=======

>>>>>>> 51bb4935
    FIND_PROGRAM(MINGW_CC_LINUX2WIN_EXECUTABLE i586-mingw32msvc-gcc)
    FIND_PROGRAM(MINGW_CXX_LINUX2WIN_EXECUTABLE i586-mingw32msvc-g++)
    FIND_PROGRAM(MINGW_RC_LINUX2WIN_EXECUTABLE i586-mingw32msvc-windres)
    MARK_AS_ADVANCED(MINGW_CC_LINUX2WIN_EXECUTABLE MINGW_CXX_LINUX2WIN_EXECUTABLE MINGW_RC_LINUX2WIN_EXECUTABLE)
    IF(MINGW_CC_LINUX2WIN_EXECUTABLE AND MINGW_CXX_LINUX2WIN_EXECUTABLE AND MINGW_RC_LINUX2WIN_EXECUTABLE)
      ADD_TEST(Simple_Mingw_Linux2Win ${CMAKE_CTEST_COMMAND}
        --build-and-test
        "${CMake_SOURCE_DIR}/Tests/Simple"
        "${CMake_BINARY_DIR}/Tests/Simple_Mingw_Linux2Win"
        --build-generator ${CMAKE_TEST_GENERATOR}
        --build-project Simple
        --build-makeprogram ${CMAKE_TEST_MAKEPROGRAM}
        --build-options
        "-DCMAKE_SYSTEM_NAME=Windows"
        "-DCMAKE_C_COMPILER=${MINGW_CC_LINUX2WIN_EXECUTABLE}"
        "-DCMAKE_CXX_COMPILER=${MINGW_CXX_LINUX2WIN_EXECUTABLE}"
        "-DCMAKE_RC_COMPILER=${MINGW_RC_LINUX2WIN_EXECUTABLE}"
        )
      LIST(APPEND TEST_BUILD_DIRS "${CMake_BINARY_DIR}/Tests/Simple_Mingw_Linux2Win")
<<<<<<< HEAD
    ENDIF()
=======
    ENDIF(MINGW_CC_LINUX2WIN_EXECUTABLE  AND  MINGW_CXX_LINUX2WIN_EXECUTABLE)


>>>>>>> 51bb4935
  ENDIF(CMAKE_TEST_GENERATOR MATCHES "Makefiles" OR CMAKE_TEST_GENERATOR MATCHES "KDevelop")

  IF(UNIX)
    STRING(COMPARE EQUAL "${CMAKE_INSTALL_PREFIX}" "${CMake_BINARY_DIR}/Tests/TestShellInstall/Prefix"
      PREFIX_IS_FOR_TEST)
    IF(PREFIX_IS_FOR_TEST)
      CONFIGURE_FILE(
        ${CMake_SOURCE_DIR}/Tests/TestInstall.sh.in
        ${CMake_BINARY_DIR}/Tests/TestShellInstall/TestInstall.sh
        @ONLY IMMEDIATE
        )
      ADD_TEST(ShellInstall /bin/sh ${CMake_BINARY_DIR}/Tests/TestShellInstall/TestShellInstall.sh)
    ENDIF(PREFIX_IS_FOR_TEST)
  ENDIF(UNIX)

  IF(CMAKE_TEST_PROJECT_CSE_DIR)
    SET(script "${CMAKE_TEST_PROJECT_CSE_DIR}/BuildProjectCSE.cmake")
    IF(NOT EXISTS "${script}")
      SET(script "${CMAKE_TEST_PROJECT_CSE_DIR}/cse_build.cmake")
    ENDIF(NOT EXISTS "${script}")
    IF(NOT EXISTS "${script}")
      MESSAGE("warning: CMAKE_TEST_PROJECT_CSE_DIR set, but no build script found...")
    ENDIF(NOT EXISTS "${script}")

    ADD_TEST(BuildCSE ${CMAKE_CTEST_COMMAND} -V -S "${script}")
    SET_TESTS_PROPERTIES(BuildCSE PROPERTIES TIMEOUT 5400)
  ENDIF(CMAKE_TEST_PROJECT_CSE_DIR)

  IF(CMAKE_TEST_PLPLOT_DIR)
    ADD_TEST(plplot ${CMAKE_CTEST_COMMAND} -V -S ${CMAKE_TEST_PLPLOT_DIR}/../../EasyDashboardScripts/plplot.cmake )
    SET_TESTS_PROPERTIES ( plplot PROPERTIES TIMEOUT 5400)
  ENDIF(CMAKE_TEST_PLPLOT_DIR)

  IF(CMAKE_TEST_CHICKEN_DIR)
    ADD_TEST(Chicken ${CMAKE_CTEST_COMMAND} -V -S ${CMAKE_TEST_CHICKEN_DIR}/../../EasyDashboardScripts/Chicken.cmake )
    SET_TESTS_PROPERTIES ( Chicken PROPERTIES TIMEOUT 5400)
  ENDIF(CMAKE_TEST_CHICKEN_DIR)

  IF(CMAKE_TEST_KDELIBS_ALPHA_1_DIR)
    ADD_TEST(KDELibsAlpha1 ${CMAKE_CTEST_COMMAND} -V -S ${CMAKE_TEST_KDELIBS_ALPHA_1_DIR}/../../EasyDashboardScripts/kdelibs.cmake )
    SET_TESTS_PROPERTIES ( KDELibsAlpha1 PROPERTIES TIMEOUT 5400)
  ENDIF(CMAKE_TEST_KDELIBS_ALPHA_1_DIR)

  # If this is not an in-source build, provide a target to wipe out
  # all the test build directories.
  IF(NOT EXISTS "${CMake_BINARY_DIR}/CMakeLists.txt")
    CONFIGURE_FILE(${CMake_SOURCE_DIR}/Tests/test_clean.cmake.in
                   ${CMake_BINARY_DIR}/Tests/test_clean.cmake @ONLY)
    ADD_CUSTOM_TARGET(test_clean
      COMMAND ${CMAKE_COMMAND} -P ${CMake_BINARY_DIR}/Tests/test_clean.cmake
      COMMENT "Removing test build directories."
      )
  ENDIF(NOT EXISTS "${CMake_BINARY_DIR}/CMakeLists.txt")

  ADD_TEST(CMakeWizardTest ${CMAKE_CMAKE_COMMAND}
    -D build_dir:STRING=${CMAKE_CURRENT_BINARY_DIR}/CMakeWizardTest
    -D source_dir:STRING=${CMAKE_CURRENT_SOURCE_DIR}/Tutorial/Step3
    -D CMAKE_CTEST_COMMAND:STRING=${CMAKE_CTEST_COMMAND}
    -P ${CMAKE_CURRENT_SOURCE_DIR}/CMakeWizardTest.cmake)
  # If the cache variable CMAKE_CONTRACT_PROJECTS is set
  # then the dashboard will run a contract with CMake test of that
  # name.  For example CMAKE_CONTRACT_PROJECTS = vtk542 would run
  # the vtk542 contract test.
  # For each Contract test, the project should provide a directory
  # with at least one CMakeLists.txt file that uses ExternalProject
  # to download and configure the project. The directory should also
  # contain a RunTest.cmake file that has a single set of the format:
  # SET(project_RUN_TEST testToRun)
  # The testToRun should be a test executable that can be run to
  # smoke test the build.
  FOREACH(project ${CMAKE_CONTRACT_PROJECTS})
    INCLUDE(Contracts/${project}/RunTest.cmake)
    ADD_TEST_MACRO(Contracts.${project}
      ${${project}_RUN_TEST})
    # Contract test timeout in seconds.
    # Default to 6 hours.
    IF(DEFINED ${project}_TEST_TIMEOUT)
      SET(timeout ${${project}_TEST_TIMEOUT})
    ELSEIF(CMAKE_CONTRACT_TEST_TIMEOUT_DEFAULT)
      SET(timeout ${CMAKE_CONTRACT_TEST_TIMEOUT_DEFAULT})
    ELSE()
      SET(timeout 21600)
    ENDIF()
    SET_TESTS_PROPERTIES(Contracts.${project} PROPERTIES TIMEOUT ${timeout})
  ENDFOREACH()
ENDIF(BUILD_TESTING)

SUBDIRS(CMakeTests)<|MERGE_RESOLUTION|>--- conflicted
+++ resolved
@@ -1749,11 +1749,7 @@
       LIST(APPEND TEST_BUILD_DIRS "${CMake_BINARY_DIR}/Tests/SimpleCOnly_sdcc")
     ENDIF(SDCC_EXECUTABLE)
 
-<<<<<<< HEAD
     # If a Linux -> MinGW cross compiler is found then try it
-=======
-
->>>>>>> 51bb4935
     FIND_PROGRAM(MINGW_CC_LINUX2WIN_EXECUTABLE i586-mingw32msvc-gcc)
     FIND_PROGRAM(MINGW_CXX_LINUX2WIN_EXECUTABLE i586-mingw32msvc-g++)
     FIND_PROGRAM(MINGW_RC_LINUX2WIN_EXECUTABLE i586-mingw32msvc-windres)
@@ -1773,13 +1769,7 @@
         "-DCMAKE_RC_COMPILER=${MINGW_RC_LINUX2WIN_EXECUTABLE}"
         )
       LIST(APPEND TEST_BUILD_DIRS "${CMake_BINARY_DIR}/Tests/Simple_Mingw_Linux2Win")
-<<<<<<< HEAD
     ENDIF()
-=======
-    ENDIF(MINGW_CC_LINUX2WIN_EXECUTABLE  AND  MINGW_CXX_LINUX2WIN_EXECUTABLE)
-
-
->>>>>>> 51bb4935
   ENDIF(CMAKE_TEST_GENERATOR MATCHES "Makefiles" OR CMAKE_TEST_GENERATOR MATCHES "KDevelop")
 
   IF(UNIX)
