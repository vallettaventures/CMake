# OpenThreads is a C++ based threading library. Its largest userbase
# seems to OpenSceneGraph so you might notice I accept OSGDIR as an
# environment path.
# I consider this part of the Findosg* suite used to find OpenSceneGraph
# components.
# Each component is separate and you must opt in to each module.
#
# Locate OpenThreads
# This module defines
# OPENTHREADS_LIBRARY
# OPENTHREADS_FOUND, if false, do not try to link to OpenThreads
# OPENTHREADS_INCLUDE_DIR, where to find the headers
#
# $OPENTHREADS_DIR is an environment variable that would
# correspond to the ./configure --prefix=$OPENTHREADS_DIR
# used in building osg.
#
# [CMake 2.8.10]:
# The CMake variables OPENTHREADS_DIR or OSG_DIR can now be used as well to influence
# detection, instead of needing to specify an environment variable.
#
# Created by Eric Wing.

#=============================================================================
# Copyright 2007-2009 Kitware, Inc.
# Copyright 2012 Philip Lowman <philip@yhbt.com>
#
# Distributed under the OSI-approved BSD License (the "License");
# see accompanying file Copyright.txt for details.
#
# This software is distributed WITHOUT ANY WARRANTY; without even the
# implied warranty of MERCHANTABILITY or FITNESS FOR A PARTICULAR PURPOSE.
# See the License for more information.
#=============================================================================
# (To distribute this file outside of CMake, substitute the full
#  License text for the above reference.)

# Header files are presumed to be included like
# #include <OpenThreads/Thread>

# To make it easier for one-step automated configuration/builds,
# we leverage environmental paths. This is preferable
# to the -DVAR=value switches because it insulates the
# users from changes we may make in this script.
# It also offers a little more flexibility than setting
# the CMAKE_*_PATH since we can target specific components.
# However, the default CMake behavior will search system paths
# before anything else. This is problematic in the cases
# where you have an older (stable) version installed, but
# are trying to build a newer version.
# CMake doesn't offer a nice way to globally control this behavior
# so we have to do a nasty "double FIND_" in this module.
# The first FIND disables the CMAKE_ search paths and only checks
# the environmental paths.
# If nothing is found, then the second find will search the
# standard install paths.
# Explicit -DVAR=value arguments should still be able to override everything.

find_path(OPENTHREADS_INCLUDE_DIR OpenThreads/Thread
    HINTS
<<<<<<< HEAD
        # enough environment variables?
=======
>>>>>>> dd60ed2f
        ENV OPENTHREADS_INCLUDE_DIR
        ENV OPENTHREADS_DIR
        ENV OSG_INCLUDE_DIR
        ENV OSG_DIR
        ENV OSGDIR
        ENV OpenThreads_ROOT
        ENV OSG_ROOT
<<<<<<< HEAD
=======
        ${OPENTHREADS_DIR}
        ${OSG_DIR}
>>>>>>> dd60ed2f
    PATHS
        /sw # Fink
        /opt/local # DarwinPorts
        /opt/csw # Blastwave
        /opt
        /usr/freeware
    PATH_SUFFIXES include
)


find_library(OPENTHREADS_LIBRARY
    NAMES OpenThreads OpenThreadsWin32
    HINTS
        ENV OPENTHREADS_LIBRARY_DIR
        ENV OPENTHREADS_DIR
        ENV OSG_LIBRARY_DIR
        ENV OSG_DIR
        ENV OSGDIR
        ENV OpenThreads_ROOT
        ENV OSG_ROOT
<<<<<<< HEAD
=======
        ${OPENTHREADS_DIR}
        ${OSG_DIR}
>>>>>>> dd60ed2f
    PATHS
        /sw
        /opt/local
        /opt/csw
        /opt
        /usr/freeware
    PATH_SUFFIXES lib
)

find_library(OPENTHREADS_LIBRARY_DEBUG
    NAMES OpenThreadsd OpenThreadsWin32d
    HINTS
        ENV OPENTHREADS_DEBUG_LIBRARY_DIR
        ENV OPENTHREADS_LIBRARY_DIR
        ENV OPENTHREADS_DIR
        ENV OSG_LIBRARY_DIR
        ENV OSG_DIR
        ENV OSGDIR
        ENV OpenThreads_ROOT
        ENV OSG_ROOT
<<<<<<< HEAD
=======
        ${OPENTHREADS_DIR}
        ${OSG_DIR}
>>>>>>> dd60ed2f
    PATHS
        /sw
        /opt/local
        /opt/csw
        /opt
        /usr/freeware
    PATH_SUFFIXES lib
)

if(OPENTHREADS_LIBRARY_DEBUG)
    set(OPENTHREADS_LIBRARIES
        optimized ${OPENTHREADS_LIBRARY}
        debug ${OPENTHREADS_LIBRARY_DEBUG})
else()
    set(OPENTHREADS_LIBRARIES ${OPENTHREADS_LIBRARY})
endif()

include(${CMAKE_CURRENT_LIST_DIR}/FindPackageHandleStandardArgs.cmake)
FIND_PACKAGE_HANDLE_STANDARD_ARGS(OpenThreads DEFAULT_MSG
    OPENTHREADS_LIBRARY OPENTHREADS_INCLUDE_DIR)<|MERGE_RESOLUTION|>--- conflicted
+++ resolved
@@ -58,10 +58,6 @@
 
 find_path(OPENTHREADS_INCLUDE_DIR OpenThreads/Thread
     HINTS
-<<<<<<< HEAD
-        # enough environment variables?
-=======
->>>>>>> dd60ed2f
         ENV OPENTHREADS_INCLUDE_DIR
         ENV OPENTHREADS_DIR
         ENV OSG_INCLUDE_DIR
@@ -69,11 +65,8 @@
         ENV OSGDIR
         ENV OpenThreads_ROOT
         ENV OSG_ROOT
-<<<<<<< HEAD
-=======
         ${OPENTHREADS_DIR}
         ${OSG_DIR}
->>>>>>> dd60ed2f
     PATHS
         /sw # Fink
         /opt/local # DarwinPorts
@@ -94,11 +87,8 @@
         ENV OSGDIR
         ENV OpenThreads_ROOT
         ENV OSG_ROOT
-<<<<<<< HEAD
-=======
         ${OPENTHREADS_DIR}
         ${OSG_DIR}
->>>>>>> dd60ed2f
     PATHS
         /sw
         /opt/local
@@ -119,11 +109,8 @@
         ENV OSGDIR
         ENV OpenThreads_ROOT
         ENV OSG_ROOT
-<<<<<<< HEAD
-=======
         ${OPENTHREADS_DIR}
         ${OSG_DIR}
->>>>>>> dd60ed2f
     PATHS
         /sw
         /opt/local
