--- conflicted
+++ resolved
@@ -112,36 +112,6 @@
   set(CMAKE_CUDA_HOST_IMPLICIT_LINK_LIBRARIES "")
   set(CMAKE_CUDA_HOST_IMPLICIT_LINK_DIRECTORIES "")
   set(CMAKE_CUDA_HOST_IMPLICIT_LINK_FRAMEWORK_DIRECTORIES "")
-<<<<<<< HEAD
-elseif(CMAKE_CUDA_COMPILER_ID STREQUAL "Clang")
-  # Parse default CUDA architecture.
-  if(NOT CMAKE_CUDA_ARCHITECTURES)
-    string(REGEX MATCH "-target-cpu sm_([0-9]+)" dont_care "${CMAKE_CUDA_COMPILER_PRODUCED_OUTPUT}")
-    set(CMAKE_CUDA_ARCHITECTURES "${CMAKE_MATCH_1}" CACHE STRING "CUDA architectures")
-
-    if(NOT CMAKE_CUDA_ARCHITECTURES)
-      message(FATAL_ERROR "Failed to find default CUDA architecture.")
-    endif()
-  endif()
-
-  # Parsing implicit host linker info is as simple as for regular Clang.
-  CMAKE_PARSE_IMPLICIT_LINK_INFO("${CMAKE_CUDA_COMPILER_PRODUCED_OUTPUT}"
-                                 CMAKE_CUDA_HOST_IMPLICIT_LINK_LIBRARIES
-                                 CMAKE_CUDA_HOST_IMPLICIT_LINK_DIRECTORIES
-                                 CMAKE_CUDA_HOST_IMPLICIT_LINK_FRAMEWORK_DIRECTORIES
-                                 log
-                                 "${CMAKE_CUDA_IMPLICIT_OBJECT_REGEX}")
-
-  # Get SDK directory.
-  string(REGEX MATCH "Found CUDA installation: (.+), version" dont_care "${CMAKE_CUDA_COMPILER_PRODUCED_OUTPUT}")
-  set(__cuda_directory "${CMAKE_MATCH_1}")
-
-  # Clang doesn't add the SDK library directory to the implicit link path. Do it ourselves, so stuff works.
-  include(Internal/CUDAToolkit)
-  set(CMAKE_CUDA_TOOLKIT_INCLUDE_DIRECTORIES "${CUDAToolkit_INCLUDE_DIR}")
-  list(APPEND CMAKE_CUDA_HOST_IMPLICIT_LINK_DIRECTORIES "${CUDAToolkit_LIBRARY_DIR}")
-elseif(CMAKE_CUDA_COMPILER_ID STREQUAL "NVIDIA")
-=======
 
   # We do not currently detect CMAKE_CUDA_HOST_IMPLICIT_LINK_LIBRARIES but we
   # do need to detect CMAKE_CUDA_RUNTIME_LIBRARY_DEFAULT from the compiler by
@@ -156,8 +126,34 @@
   endif()
   set(_SET_CMAKE_CUDA_RUNTIME_LIBRARY_DEFAULT
     "set(CMAKE_CUDA_RUNTIME_LIBRARY_DEFAULT \"${CMAKE_CUDA_RUNTIME_LIBRARY_DEFAULT}\")")
-elseif(CMAKE_CUDA_COMPILER_ID STREQUAL NVIDIA)
->>>>>>> e55b21e2
+elseif(CMAKE_CUDA_COMPILER_ID STREQUAL "Clang")
+  # Parse default CUDA architecture.
+  if(NOT CMAKE_CUDA_ARCHITECTURES)
+    string(REGEX MATCH "-target-cpu sm_([0-9]+)" dont_care "${CMAKE_CUDA_COMPILER_PRODUCED_OUTPUT}")
+    set(CMAKE_CUDA_ARCHITECTURES "${CMAKE_MATCH_1}" CACHE STRING "CUDA architectures")
+
+    if(NOT CMAKE_CUDA_ARCHITECTURES)
+      message(FATAL_ERROR "Failed to find default CUDA architecture.")
+    endif()
+  endif()
+
+  # Parsing implicit host linker info is as simple as for regular Clang.
+  CMAKE_PARSE_IMPLICIT_LINK_INFO("${CMAKE_CUDA_COMPILER_PRODUCED_OUTPUT}"
+                                 CMAKE_CUDA_HOST_IMPLICIT_LINK_LIBRARIES
+                                 CMAKE_CUDA_HOST_IMPLICIT_LINK_DIRECTORIES
+                                 CMAKE_CUDA_HOST_IMPLICIT_LINK_FRAMEWORK_DIRECTORIES
+                                 log
+                                 "${CMAKE_CUDA_IMPLICIT_OBJECT_REGEX}")
+
+  # Get SDK directory.
+  string(REGEX MATCH "Found CUDA installation: (.+), version" dont_care "${CMAKE_CUDA_COMPILER_PRODUCED_OUTPUT}")
+  set(__cuda_directory "${CMAKE_MATCH_1}")
+
+  # Clang doesn't add the SDK library directory to the implicit link path. Do it ourselves, so stuff works.
+  include(Internal/CUDAToolkit)
+  set(CMAKE_CUDA_TOOLKIT_INCLUDE_DIRECTORIES "${CUDAToolkit_INCLUDE_DIR}")
+  list(APPEND CMAKE_CUDA_HOST_IMPLICIT_LINK_DIRECTORIES "${CUDAToolkit_LIBRARY_DIR}")
+elseif(CMAKE_CUDA_COMPILER_ID STREQUAL "NVIDIA")
   set(_nvcc_log "")
   string(REPLACE "\r" "" _nvcc_output_orig "${CMAKE_CUDA_COMPILER_PRODUCED_OUTPUT}")
   if(_nvcc_output_orig MATCHES "#\\\$ +PATH= *([^\n]*)\n")
