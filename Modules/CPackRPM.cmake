--- conflicted
+++ resolved
@@ -94,13 +94,8 @@
 #  CPACK_RPM_PACKAGE_DEBUG
 #     Mandatory : NO
 #     Default   : -
-<<<<<<< HEAD
 #     May be set when invoking cpack in order to trace debug information
-#     during CPack RPM run. For example you may launch CPack like this 
-=======
-#     May be set when invoking cpack in order to trace debug informations
 #     during CPack RPM run. For example you may launch CPack like this
->>>>>>> dbe7525c
 #     cpack -D CPACK_RPM_PACKAGE_DEBUG=1 -G RPM
 #  CPACK_RPM_USER_BINARY_SPECFILE
 #     Mandatory : NO
